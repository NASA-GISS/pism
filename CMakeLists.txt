<<<<<<< HEAD
cmake_minimum_required (VERSION 3.3)
=======
cmake_minimum_required (VERSION 3.7)
>>>>>>> f6dd13c5
project (Pism C CXX)

# Deal with build types
mark_as_advanced(CLEAR CMAKE_BUILD_TYPE)
# Set the build type to "Release" so that users get optimized code by default:
#
# This code block comes from the Kokkos project.
if (NOT CMAKE_BUILD_TYPE)
  set(DEFAULT_BUILD_TYPE "Release")
  message(STATUS "Setting build type to '${DEFAULT_BUILD_TYPE}' as none was specified.")
  set(CMAKE_BUILD_TYPE "${DEFAULT_BUILD_TYPE}" CACHE STRING
    "Choose the type of build, options are: Debug, Release, RelWithDebInfo and MinSizeRel."
    FORCE)
endif()

if (NOT (${CMAKE_VERSION} VERSION_LESS "3.12"))
  # Policy CMP0074 was introduced in 3.12. See "cmake --help-policies" for details.
  # use PackageName_ROOT variables
  cmake_policy(SET CMP0074 NEW)
endif()

if (NOT (${CMAKE_VERSION} VERSION_LESS "3.14"))
  # Policy CMP0086 was introduced in 3.14. See "cmake --help-policies" for details.
  cmake_policy(SET CMP0086 NEW)
endif()

# Require C++11 compiler support.
set(CMAKE_CXX_STANDARD 11)
set(CMAKE_CXX_STANDARD_REQUIRED ON)
set(CMAKE_CXX_EXTENSIONS OFF)

# Looks like CMAKE_CXX_STANDARD does not support Intel C++ compilers
# yet...
if (CMAKE_CXX_COMPILER_ID MATCHES "Intel" AND NOT CMAKE_CXX_FLAGS MATCHES "-std=c\\+\\+11")
  message (STATUS "Adding -std=c++11 to C++ compiler flags for Intel compilers.")
  set (CMAKE_CXX_FLAGS "-std=c++11 ${CMAKE_CXX_FLAGS}" CACHE STRING "C++ compiler flags" FORCE)
endif()

# Add a flag that makes it easier to use LLDB to debug code compiled with Clang:
if (CMAKE_CXX_COMPILER_ID MATCHES "Clang")
  add_compile_options(-fstandalone-debug)
endif()

include ("CMake/PISM_CMake_macros.cmake")
list (APPEND CMAKE_MODULE_PATH "${Pism_SOURCE_DIR}/CMake")

set (Pism_BRANCH "stable")

# Set Pism_REVISION_TAG
pism_set_revision_tag()

# Put executables in the build directory:
set(EXECUTABLE_OUTPUT_PATH ${PROJECT_BINARY_DIR})

# Set the install prefix
pism_set_install_prefix()
set(CMAKE_INSTALL_MESSAGE "LAZY")

# Set Pism_CONFIG_FILE (*after* we set the CMAKE_INSTALL_PREFIX above).
pism_check_build_dir_location()
set (Pism_CONFIG_FILE "${CMAKE_INSTALL_PREFIX}/${Pism_SHARE_DIR}/pism_config.nc" CACHE STRING "" FORCE)
mark_as_advanced (Pism_CONFIG_FILE)
file (WRITE ${PROJECT_BINARY_DIR}/.petscrc "-config ${PROJECT_BINARY_DIR}/pism_config.nc")

# The default options cache
option (Pism_BUILD_EXTRA_EXECS "Build extra executables (mostly testing/verification)" OFF)
option (BUILD_SHARED_LIBS      "Build shared Pism libraries" ON)
option (Pism_BUILD_PYTHON_BINDINGS "Build python bindings" OFF)
option (Pism_BUILD_ICEBIN "Build PISM portions of IceBin library" OFF)
option (Pism_BUILD_DOCS "Build PISM's documentation with 'make all'." OFF)
option (Pism_USE_PROJ "Use PROJ to compute longitudes and latitudes." OFF)
option (Pism_USE_PIO "Use NCAR's ParallelIO for I/O." OFF)
option (Pism_USE_PARALLEL_NETCDF4 "Enables parallel NetCDF-4 I/O." OFF)
option (Pism_USE_PNETCDF "Enables parallel NetCDF-3 I/O using PnetCDF." OFF)
option (Pism_ENABLE_DOCUMENTATION "Enable targets building PISM's documentation." ON)

# PISM will eventually use Jansson to read configuration files.
# set (Pism_USE_JANSSON OFF)
option (Pism_USE_JANSSON "Use Jansson to read configuration files." OFF)

option (Pism_TEST_USING_VALGRIND "Add extra regression tests using valgrind" OFF)
mark_as_advanced (Pism_TEST_USING_VALGRIND)

option (Pism_ADD_FPIC "Add -fPIC to C++ compiler flags (CMAKE_CXX_FLAGS). Try turning it off if it does not work." ON)
option (Pism_CODE_COVERAGE "Add compiler options for code coverage testing." OFF)
option (Pism_LINK_STATICALLY "Set CMake flags to try to ensure that everything is linked statically")
option (Pism_LOOK_FOR_LIBRARIES "Specifies whether PISM should look for libraries. (Disable this on Crays.)" ON)
option (Pism_USE_EVERYTRACE "Use the Everytrace library to provide stacktraces on crashes." OFF)
option (Pism_DEBUG "Enables extra checks in the code." OFF)
option (Pism_PEDANTIC_WARNINGS  "Compile with pedantic warnings." ON)
option (Pism_GPROF_FLAGS        "Add flags necessary to profile with gprof." OFF)

# Use rpath by default; this has to go first, because rpath settings may be overridden later.
pism_use_rpath()

if (Pism_LINK_STATICALLY)
  pism_strictly_static()
endif ()

# Add -fPIC to C and CXX flags.
if (Pism_ADD_FPIC)
  add_compile_options(-fPIC)
endif ()

if (Pism_CODE_COVERAGE)
  add_compile_options(-fprofile-arcs -ftest-coverage -g -O0)
  add_link_options(--coverage)

  add_custom_target (coverage_report
    # remove coverage data from src/pythonbindings
    COMMAND lcov --directory ${Pism_BINARY_DIR}/src/pythonbindings -z
    COMMAND lcov --directory ${Pism_BINARY_DIR}/src/external -z
    COMMAND lcov --base-directory ${Pism_SOURCE_DIR} --directory src --quiet --no-external --capture -o pism-coverage.info
    COMMAND genhtml -t "PISM Coverage report" -o cover --demangle-cpp --legend pism-coverage.info
    WORKING_DIRECTORY ${Pism_BINARY_DIR}
    VERBATIM
    )
  add_custom_target (coverage_reset
    COMMAND lcov -d ${Pism_BINARY_DIR} -z
    WORKING_DIRECTORY ${Pism_BINARY_DIR}
    VERBATIM
    )
endif ()

if (Pism_PEDANTIC_WARNINGS)
  pism_set_pedantic_flags()
endif (Pism_PEDANTIC_WARNINGS)

if (Pism_GPROF_FLAGS)
  set (CMAKE_C_FLAGS_DEBUG "${CMAKE_C_FLAGS_DEBUG} -pg -fno-omit-frame-pointer -fno-inline-functions -fno-inline-functions-called-once -fno-optimize-sibling-calls")
  set (CMAKE_CXX_FLAGS_DEBUG "${CMAKE_CXX_FLAGS_DEBUG} -pg -fno-omit-frame-pointer -fno-inline-functions -fno-inline-functions-called-once -fno-optimize-sibling-calls")
endif ()

# Look for libraries using find_package(...), etc. Run CMake with -DPism_LOOK_FOR_LIBRARIES=OFF
# to build on systems that rely on the module system to set all compiler and linker flags.
if (Pism_LOOK_FOR_LIBRARIES)
  pism_find_prerequisites()
endif()

# Set Pism_EXTERNAL_LIBS and include directories.
pism_set_dependencies()

# Make sure that PetscScalar is double (not complex<double>.)
pism_check_petsc_scalar_type()

# Get PETSc's configuration flags (they will be written to output files).
pism_petsc_get_variable("CONFIGURE_OPTIONS" Pism_PETSC_CONFIGURE_FLAGS)

if (Pism_USE_EVERYTRACE)
  find_package(Everytrace REQUIRED)
  list (APPEND Pism_EXTERNAL_LIBS ${EVERYTRACE_LIBRARY})
endif()

if (Pism_BUILD_PYTHON_BINDINGS)
  find_package(PythonInterp REQUIRED)
  find_package(PythonLibs REQUIRED)
  find_package(PETSc4Py REQUIRED)
  find_package(SWIG REQUIRED)

  if (DEFINED PETSC4PY_VERSION)
    # FindPETSc4Py.cmake does not put PETSC4PY_VERSION into the CMake cache,
    # so we save it here.
    set(Pism_PETSC4PY_VERSION ${PETSC4PY_VERSION} CACHE STRING "PETSc4Py version")
    mark_as_advanced(Pism_PETSC4PY_VERSION)
  endif()

  mark_as_advanced (SWIG_DIR SWIG_EXECUTABLE SWIG_VERSION)

  set (pism_python_path_py "${CMAKE_CURRENT_BINARY_DIR}/pism_python_path.py")
  file (WRITE "${pism_python_path_py}" "
# Get module installation path from Python:
import sysconfig as config
print(config.get_path('platlib', 'posix_prefix', vars={'platbase': '${CMAKE_INSTALL_PREFIX}'}))
")

  execute_process(
    COMMAND ${PYTHON_EXECUTABLE} ${pism_python_path_py}
    OUTPUT_VARIABLE PISM_INSTALL_PYTHON_MODULE_DIR
    OUTPUT_STRIP_TRAILING_WHITESPACE)
  set(PISM_INSTALL_PYTHON_MODULE_DIR ${PISM_INSTALL_PYTHON_MODULE_DIR}
    CACHE PATH "Python extension module installation directory." )
endif ()

add_custom_target (etags
  COMMAND find . -iname *.cc -o -iname *.hh -o -iname *.c -o -iname *.h | xargs etags --no-defines
  WORKING_DIRECTORY ${Pism_SOURCE_DIR}
  VERBATIM
)

# re-run tests that failed
add_custom_target (retest
  COMMAND ${CMAKE_CTEST_COMMAND} --rerun-failed --output-on-failure
  WORKING_DIRECTORY ${PROJECT_BINARY_DIR}
  VERBATIM
)

# run Python tests
add_custom_target (test-python
  COMMAND ${CMAKE_CTEST_COMMAND} -R "Python:"
  WORKING_DIRECTORY ${PROJECT_BINARY_DIR}
  VERBATIM
)

# Install helper scripts residing in util/
install(DIRECTORY ${PROJECT_SOURCE_DIR}/util/ DESTINATION ${Pism_BIN_DIR}
  USE_SOURCE_PERMISSIONS
  FILES_MATCHING PATTERN "*.py")


install(DIRECTORY ${PROJECT_SOURCE_DIR}/examples
  DESTINATION ${Pism_SHARE_DIR}
  USE_SOURCE_PERMISSIONS)

add_subdirectory (src)
add_subdirectory (site-packages)

if (Pism_ENABLE_DOCUMENTATION)
  if (Pism_BUILD_DOCS)
    add_subdirectory (doc)
  else()
    add_subdirectory (doc EXCLUDE_FROM_ALL)
  endif()
endif()

# PISM regression testing
ENABLE_TESTING()
include(CTest)
add_subdirectory (test)
add_subdirectory (test/regression)

add_subdirectory (docker)<|MERGE_RESOLUTION|>--- conflicted
+++ resolved
@@ -1,8 +1,4 @@
-<<<<<<< HEAD
-cmake_minimum_required (VERSION 3.3)
-=======
 cmake_minimum_required (VERSION 3.7)
->>>>>>> f6dd13c5
 project (Pism C CXX)
 
 # Deal with build types
