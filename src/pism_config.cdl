--- conflicted
+++ resolved
@@ -1790,39 +1790,22 @@
     pism_config:ocean.pik_melt_factor_type = "number";
     pism_config:ocean.pik_melt_factor_units = "1";
 
-<<<<<<< HEAD
     pism_config:ocean.constant.melt_rate = 0.05191419359084029;
     pism_config:ocean.constant.melt_rate_units = "m / year";
     pism_config:ocean.constant.melt_rate_doc = "default melt rate used by the 'constant' ocean model (computed as `Q / (L \\rho_i)`)";
     pism_config:ocean.constant.melt_rate_option = "shelf_base_melt_rate";
-    pism_config:ocean.constant.melt_rate_type = "scalar";
+    pism_config:ocean.constant.melt_rate_type = "number";
 
     pism_config:ocean.constant.melange_back_pressure_fraction = 0.0;
     pism_config:ocean.constant.melange_back_pressure_fraction_units = "1";
     pism_config:ocean.constant.melange_back_pressure_fraction_doc = "default melange back pressure fraction in the 'contant' ocean model";
-    pism_config:ocean.constant.melange_back_pressure_fraction_type = "scalar";
+    pism_config:ocean.constant.melange_back_pressure_fraction_type = "number";
 
     pism_config:ocean.cache.update_interval = 10;
     pism_config:ocean.cache.update_interval_units = "years";
     pism_config:ocean.cache.update_interval_doc = "update interval of the 'cache' ocean modifier";
     pism_config:ocean.cache.update_interval_option = "ocean_cache_update_interval";
     pism_config:ocean.cache.update_interval_type = "integer";
-=======
-    pism_config:ocean.runoff_to_ocean_melt_b = 0.15;
-    pism_config:ocean.runoff_to_ocean_melt_b_doc = "parameter B in eqn. 1 in :cite:`Aschwanden2019`";
-    pism_config:ocean.runoff_to_ocean_melt_b_type = "number";
-    pism_config:ocean.runoff_to_ocean_melt_b_units = "1";
-
-    pism_config:ocean.runoff_to_ocean_melt_power_alpha = 0.54;
-    pism_config:ocean.runoff_to_ocean_melt_power_alpha_doc = "exponent `\\alpha` in eqn. 1 in :cite:`Xu2013`";
-    pism_config:ocean.runoff_to_ocean_melt_power_alpha_type = "number";
-    pism_config:ocean.runoff_to_ocean_melt_power_alpha_units = "1";
-
-    pism_config:ocean.runoff_to_ocean_melt_power_beta = 1.17;
-    pism_config:ocean.runoff_to_ocean_melt_power_beta_doc = "exponent `\\beta` in eqn. 1 in :cite:`Xu2013`";
-    pism_config:ocean.runoff_to_ocean_melt_power_beta_type = "number";
-    pism_config:ocean.runoff_to_ocean_melt_power_beta_units = "1";
->>>>>>> 0d0e1ac1
 
     pism_config:ocean.sub_shelf_heat_flux_into_ice = 0.5;
     pism_config:ocean.sub_shelf_heat_flux_into_ice_doc = "= J meter-2 second-1; naively chosen default value for heat from ocean; see comments in pism::ocean::Constant::shelf_base_mass_flux().";
