--- conflicted
+++ resolved
@@ -142,11 +142,10 @@
     pism_config:atmosphere.given.reference_year_type = "integer";
     pism_config:atmosphere.given.reference_year_units = "years";
 
-<<<<<<< HEAD
     pism_config:atmosphere.index.file = "";
     pism_config:atmosphere.index.file_doc = "Name of the file containing climate forcing, glacial index and topography needed by the Atmosphere Index model.";
+    pism_config:atmosphere.index.file_option = "atmosphere_index_file";
     pism_config:atmosphere.index.file_type = "string";
-    pism_config:atmosphere.index.file_option = "atmosphere_index_file";
 
     pism_config:atmosphere.index.period = 0;
     pism_config:atmosphere.index.period_doc = "Length of the period of the glacial index timeseries. Set to zero to disable.";
@@ -160,25 +159,6 @@
     pism_config:atmosphere.index.reference_year_type = "integer";
     pism_config:atmosphere.index.reference_year_units = "years";
 
-    pism_config:atmosphere.anomaly.file = "";
-    pism_config:atmosphere.anomaly.file_doc = "Name of the file containing climate forcing fields.";
-    pism_config:atmosphere.anomaly.file_type = "string";
-    pism_config:atmosphere.anomaly.file_option = "atmosphere_anomaly_file";
-
-    pism_config:atmosphere.anomaly.period = 0;
-    pism_config:atmosphere.anomaly.period_doc = "Length of the period of the climate forcing data. Set to zero to disable.";
-    pism_config:atmosphere.anomaly.period_type = "integer";
-    pism_config:atmosphere.anomaly.period_option = "atmosphere_anomaly_period";
-    pism_config:atmosphere.anomaly.period_units = "years";
-
-    pism_config:atmosphere.anomaly.reference_year = 0;
-    pism_config:atmosphere.anomaly.reference_year_doc = "Reference year to use when ``atmosphere.anomaly.period`` is active.";
-    pism_config:atmosphere.anomaly.reference_year_option = "atmosphere_anomaly_reference_year";
-    pism_config:atmosphere.anomaly.reference_year_type = "integer";
-    pism_config:atmosphere.anomaly.reference_year_units = "years";
-
-=======
->>>>>>> ecd6e36f
     pism_config:atmosphere.lapse_rate.file = "";
     pism_config:atmosphere.lapse_rate.file_doc = "Name of the file containing the reference surface elevation field (variable ``usurf``).";
     pism_config:atmosphere.lapse_rate.file_option = "atmosphere_lapse_rate_file";
@@ -1157,11 +1137,7 @@
 
     pism_config:hydrology.null_diffuse_till_water = "no";
     pism_config:hydrology.null_diffuse_till_water_doc = "Diffuse stored till water laterally. See equation (11) of :cite:`BBssasliding`";
-<<<<<<< HEAD
-    pism_config:hydrology.null_diffuse_till_water_type = "boolean";
-=======
     pism_config:hydrology.null_diffuse_till_water_type = "flag";
->>>>>>> ecd6e36f
 
     pism_config:hydrology.null_diffusion_distance = 2e4;
     pism_config:hydrology.null_diffusion_distance_doc = "diffusion distance for till water thickness; see equation (11) in :cite:`BBssasliding`; only active if hydrology.null_diffuse_till_water is set";
