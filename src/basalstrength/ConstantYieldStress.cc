// Copyright (C) 2011, 2012, 2013, 2014, 2015, 2016, 2017, 2018, 2019 Constantine Khroulev
//
// This file is part of PISM.
//
// PISM is free software; you can redistribute it and/or modify it under the
// terms of the GNU General Public License as published by the Free Software
// Foundation; either version 3 of the License, or (at your option) any later
// version.
//
// PISM is distributed in the hope that it will be useful, but WITHOUT ANY
// WARRANTY; without even the implied warranty of MERCHANTABILITY or FITNESS
// FOR A PARTICULAR PURPOSE.  See the GNU General Public License for more
// details.
//
// You should have received a copy of the GNU General Public License
// along with PISM; if not, write to the Free Software
// Foundation, Inc., 51 Franklin St, Fifth Floor, Boston, MA  02110-1301  USA

#include "ConstantYieldStress.hh"

#include "pism/util/pism_options.hh"
#include "pism/util/ConfigInterface.hh"
#include "pism/util/IceGrid.hh"
#include "pism/util/MaxTimestep.hh"
#include "pism/util/pism_utilities.hh"

namespace pism {

ConstantYieldStress::ConstantYieldStress(IceGrid::ConstPtr grid)
  : YieldStress(grid) {

  m_name = "constant yield stress model";
}

ConstantYieldStress::~ConstantYieldStress() {
  // empty
}

void ConstantYieldStress::restart_impl(const File &input_file, int record) {
  m_basal_yield_stress.read(input_file, record);

  regrid(name(), m_basal_yield_stress);
}

void ConstantYieldStress::bootstrap_impl(const File &input_file,
                                         const YieldStressInputs &inputs) {
  (void) inputs;

  double tauc = m_config->get_number("basal_yield_stress.constant.value");
  m_basal_yield_stress.regrid(input_file, OPTIONAL, tauc);

  regrid(name(), m_basal_yield_stress);
}

void ConstantYieldStress::init_impl(const YieldStressInputs &inputs) {
  (void) inputs;

  double tauc = m_config->get_number("basal_yield_stress.constant.value");
  // Set the constant value.
  m_basal_yield_stress.set(tauc);

  regrid(name(), m_basal_yield_stress);
}

MaxTimestep ConstantYieldStress::max_timestep_impl(double t) const {
  (void) t;
  return MaxTimestep(name());
}

<<<<<<< HEAD
void ConstantYieldStress::update_impl(const YieldStressInputs &inputs, double t, double dt) {
=======
void ConstantYieldStress::update_impl(const YieldStressInputs &inputs,
                                      double t, double dt) {
>>>>>>> 9964da54
  (void) inputs;
  (void) t;
  (void) dt;
  // empty
}

} // end of namespace pism<|MERGE_RESOLUTION|>--- conflicted
+++ resolved
@@ -67,12 +67,8 @@
   return MaxTimestep(name());
 }
 
-<<<<<<< HEAD
-void ConstantYieldStress::update_impl(const YieldStressInputs &inputs, double t, double dt) {
-=======
 void ConstantYieldStress::update_impl(const YieldStressInputs &inputs,
                                       double t, double dt) {
->>>>>>> 9964da54
   (void) inputs;
   (void) t;
   (void) dt;
