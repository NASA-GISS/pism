--- conflicted
+++ resolved
@@ -286,13 +286,8 @@
   const IceModelVec2S        &bed_topography = inputs.geometry->bed_elevation;
   const IceModelVec2S        &sea_level      = inputs.geometry->sea_level_elevation;
 
-<<<<<<< HEAD
   IceModelVec::AccessList list{&tillwat, &m_till_phi, &m_basal_yield_stress, &mask,
-      &bed_topography, &Po};
-=======
-  IceModelVec::AccessList list{&m_tillwat, &m_till_phi, &m_basal_yield_stress, &mask,
-      &bed_topography, &sea_level, &m_Po};
->>>>>>> 1522549a
+      &bed_topography, &sea_level, &Po};
   if (add_transportable_water) {
     list.add(m_bwat);
   }
@@ -306,12 +301,7 @@
       m_basal_yield_stress(i, j) = high_tauc;  // large yield stress if grounded and ice-free
     } else { // grounded and there is some ice
       // user can ask that marine grounding lines get special treatment
-<<<<<<< HEAD
-      const double sea_level = 0.0; // FIXME: get sea-level from correct PISM source
       double water = tillwat(i,j); // usual case
-=======
-      double water = m_tillwat(i,j); // usual case
->>>>>>> 1522549a
       if (slippery_grounding_lines and
           bed_topography(i,j) <= sea_level(i, j) and
           (mask.next_to_floating_ice(i,j) or mask.next_to_ice_free_ocean(i,j))) {
