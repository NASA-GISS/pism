// Copyright (C) 2004-2013 Jed Brown, Ed Bueler and Constantine Khroulev
//
// This file is part of PISM.
//
// PISM is free software; you can redistribute it and/or modify it under the
// terms of the GNU General Public License as published by the Free Software
// Foundation; either version 3 of the License, or (at your option) any later
// version.
//
// PISM is distributed in the hope that it will be useful, but WITHOUT ANY
// WARRANTY; without even the implied warranty of MERCHANTABILITY or FITNESS
// FOR A PARTICULAR PURPOSE.  See the GNU General Public License for more
// details.
//
// You should have received a copy of the GNU General Public License
// along with PISM; if not, write to the Free Software
// Foundation, Inc., 51 Franklin St, Fifth Floor, Boston, MA  02110-1301  USA

#ifndef __iceModel_hh
#define __iceModel_hh

//! \file iceModel.hh Definition of class IceModel.
/*! \file iceModel.hh
IceModel is a big class which is an ice flow model.  It contains all parts that
are not well-defined, separated components.  Such components are better places
to put sub-models that have a clear, general interface to the rest of an ice
sheet model.

IceModel has pointers to well-defined components, when they exist.

IceModel generally interprets user options, and initializes components based on
such options.  It manages the initialization sequences (%e.g. a restart from a
file containing a complete model state, versus bootstrapping).
 */

#include <signal.h>
#include <gsl/gsl_rng.h>
#include <petscsnes.h>
#include <petsctime.h>		// PetscGetTime()

#include "flowlaws.hh"


#include "pism_const.hh"
#include "iceModelVec.hh"
#include "NCVariable.hh"
#include "PISMVars.hh"

// forward declarations
class IceGrid;
class EnthalpyConverter;
class PISMHydrology;
class PISMYieldStress;
class IceBasalResistancePlasticLaw;
class PISMStressBalance;
class PISMSurfaceModel;
class PISMOceanModel;
class PISMBedDef;
class PISMBedThermalUnit;
class PISMDiagnostic;
class PISMTSDiagnostic;
class PISMIcebergRemover;
class PISMOceanKill;
class PISMCalvingAtThickness;
class PISMEigenCalving;

// use namespace std BUT remove trivial namespace browser from doxygen-erated HTML source browser
/// @cond NAMESPACE_BROWSER
using namespace std;
/// @endcond


//! The base class for PISM.  Contains all essential variables, parameters, and flags for modelling an ice sheet.
class IceModel {
  // The following classes implement various diagnostic computations.
  // 2D and 3D:
  friend class IceModel_hardav;
  friend class IceModel_bwp;
  friend class IceModel_cts;
  friend class IceModel_dhdt;
  friend class IceModel_temp;
  friend class IceModel_temp_pa;
  friend class IceModel_temppabase;
  friend class IceModel_enthalpybase;
  friend class IceModel_enthalpysurf;
  friend class IceModel_tempbase;
  friend class IceModel_tempsurf;
  friend class IceModel_liqfrac;
  friend class IceModel_tempicethk;
  friend class IceModel_tempicethk_basal;
  friend class IceModel_new_mask;
  friend class IceModel_climatic_mass_balance_cumulative;
  friend class IceModel_dHdt;
  friend class IceModel_flux_divergence;
  // scalar:
  friend class IceModel_ivol;
  friend class IceModel_slvol;
  friend class IceModel_divoldt;
  friend class IceModel_iarea;
  friend class IceModel_imass;
  friend class IceModel_dimassdt;
  friend class IceModel_ivoltemp;
  friend class IceModel_ivolcold;
  friend class IceModel_ivolg;
  friend class IceModel_ivolf;
  friend class IceModel_iareatemp;
  friend class IceModel_iareacold;
  friend class IceModel_ienthalpy;
  friend class IceModel_iareag;
  friend class IceModel_iareaf;
  friend class IceModel_dt;
  friend class IceModel_max_diffusivity;
  friend class IceModel_surface_flux;
  friend class IceModel_surface_flux_cumulative;
  friend class IceModel_grounded_basal_flux;
  friend class IceModel_grounded_basal_flux_cumulative;
  friend class IceModel_sub_shelf_flux;
  friend class IceModel_sub_shelf_flux_cumulative;
  friend class IceModel_nonneg_flux;
  friend class IceModel_nonneg_flux_cumulative;
  friend class IceModel_discharge_flux;
  friend class IceModel_discharge_flux_cumulative;
  friend class IceModel_nonneg_flux_2D_cumulative;
  friend class IceModel_grounded_basal_flux_2D_cumulative;
  friend class IceModel_floating_basal_flux_2D_cumulative;
  friend class IceModel_discharge_flux_2D_cumulative;
  friend class IceModel_max_hor_vel;
  friend class IceModel_sum_divQ_flux;
  friend class IceModel_H_to_Href_flux;
  friend class IceModel_Href_to_H_flux;
public:
  // see iceModel.cc for implementation of constructor and destructor:
  IceModel(IceGrid &g, NCConfigVariable &config, NCConfigVariable &overrides);
  virtual ~IceModel(); // must be virtual merely because some members are virtual

  // see iMinit.cc
  virtual PetscErrorCode grid_setup();

  virtual PetscErrorCode allocate_submodels();
  virtual PetscErrorCode set_default_flowlaw();
  virtual PetscErrorCode allocate_enthalpy_converter();
  virtual PetscErrorCode allocate_basal_resistance_law();
  virtual PetscErrorCode allocate_stressbalance();
  virtual PetscErrorCode allocate_bed_deformation();
  virtual PetscErrorCode allocate_bedrock_thermal_unit();
  virtual PetscErrorCode allocate_subglacial_hydrology();
  virtual PetscErrorCode allocate_basal_yield_stress();
  virtual PetscErrorCode allocate_couplers();
  virtual PetscErrorCode allocate_iceberg_remover();

  virtual PetscErrorCode init_couplers();
  virtual PetscErrorCode set_grid_from_options();
  virtual PetscErrorCode set_grid_defaults();
  virtual PetscErrorCode model_state_setup();
  virtual PetscErrorCode set_vars_from_options();
  virtual PetscErrorCode allocate_internal_objects();
  virtual PetscErrorCode misc_setup();
  virtual PetscErrorCode init_diagnostics();
  virtual PetscErrorCode init_calving();

  virtual PetscErrorCode list_diagnostics();

  // see iceModel.cc
  PetscErrorCode init();
  virtual PetscErrorCode run();
  virtual PetscErrorCode step(bool do_mass_continuity, bool do_energy, bool do_age, bool do_skip);
  virtual PetscErrorCode setExecName(string my_executable_short_name);
  virtual void reset_counters();

  // see iMbootstrap.cc 
  virtual PetscErrorCode bootstrapFromFile(string fname);
  virtual PetscErrorCode bootstrap_2d(string fname);
  virtual PetscErrorCode bootstrap_3d();
  virtual PetscErrorCode putTempAtDepth();

  // see iMoptions.cc
  virtual PetscErrorCode setFromOptions();
  virtual PetscErrorCode set_output_size(string option, string description,
					 string default_value, set<string> &result);
  virtual string         get_output_size(string option);

  // see iMutil.cc
  virtual PetscErrorCode additionalAtStartTimestep();
  virtual PetscErrorCode additionalAtEndTimestep();
  virtual PetscErrorCode compute_cell_areas(); // is an initialization step; should go there

  // see iMIO.cc
  virtual PetscErrorCode initFromFile(string);
  virtual PetscErrorCode writeFiles(string default_filename);
  virtual PetscErrorCode write_model_state(const PIO &nc);
  virtual PetscErrorCode write_metadata(const PIO &nc,
                                        bool write_mapping,
                                        bool write_run_stats);
  virtual PetscErrorCode write_variables(const PIO &nc, set<string> vars,
					 PISM_IO_Type nctype);
protected:

  IceGrid               &grid;

  NCConfigVariable      mapping, //!< grid projection (mapping) parameters
    &config,			 //!< configuration flags and parameters
    &overrides,			 //!< flags and parameters overriding config, see -config_override
    run_stats;                   //!< run statistics

  NCGlobalAttributes    global_attributes;

  PISMHydrology   *subglacial_hydrology;
  PISMYieldStress *basal_yield_stress;
  IceBasalResistancePlasticLaw *basal;

  EnthalpyConverter *EC;
  PISMBedThermalUnit *btu;

  PISMIcebergRemover *iceberg_remover;
  PISMOceanKill      *ocean_kill_calving;
  PISMCalvingAtThickness *thickness_threshold_calving;
  PISMEigenCalving *eigen_calving;

  PISMSurfaceModel *surface;
  PISMOceanModel   *ocean;
  PISMBedDef       *beddef;

  //! \brief A dictionary with pointers to IceModelVecs below, for passing them
  //! from the IceModel core to other components (such as surface and ocean models)
  PISMVars variables;

  // state variables and some diagnostics/internals
  IceModelVec2S vh,		//!< ice surface elevation; ghosted
    vH,		//!< ice thickness; ghosted
    vtauc,		//!< yield stress for basal till (plastic or pseudo-plastic model); ghosted
    vbmr,           //!< rate of production of basal meltwater (ice-equivalent); no ghosts
    vLongitude,	//!< Longitude; ghosted to compute cell areas
    vLatitude,	//!< Latitude; ghosted to compute cell areas
    vbed,		//!< bed topography; ghosted
    vuplift,	//!< bed uplift rate; no ghosts
    vGhf,		//!< geothermal flux; no ghosts
    bedtoptemp,     //!< temperature seen by bedrock thermal layer, if present; no ghosts
    vHref,          //!< accumulated mass advected to a partially filled grid cell
    vHresidual,     //!< residual ice mass of a not any longer partially (fully) filled grid cell
    acab,		//!< accumulation/ablation rate; no ghosts
    climatic_mass_balance_cumulative,    //!< cumulative acab
    grounded_basal_flux_2D_cumulative, //!< grounded basal (melt/freeze-on) cumulative flux
    floating_basal_flux_2D_cumulative, //!< floating (sub-shelf) basal (melt/freeze-on) cumulative flux
    nonneg_flux_2D_cumulative,         //!< cumulative nonnegative-rule flux
    discharge_flux_2D_cumulative,      //!< cumulative discharge (calving) flux
    artm,		//!< ice temperature at the ice surface but below firn; no ghosts
    liqfrac_surface,    //!< ice liquid water fraction at the top surface of the ice
    shelfbtemp,		//!< ice temperature at the shelf base; no ghosts
    shelfbmassflux,	//!< ice mass flux into the ocean at the shelf base; no ghosts
    cell_area,		//!< cell areas (computed using the WGS84 datum)
    flux_divergence;    //!< flux divergence

  IceModelVec2 strain_rates; //!< major and minor principal components of horizontal strain-rate tensor

  IceModelVec2Int vMask, //!< \brief mask for flow type with values ice_free_bedrock,
                         //!< grounded_ice, floating_ice, ice_free_ocean
    vBCMask; //!< mask to determine Dirichlet boundary locations
 
  IceModelVec2V vBCvel; //!< Dirichlet boundary velocities
  
  IceModelVec2S gl_mask; //!< mask to determine grounding line position

  IceModelVec3
        T3,		//!< absolute temperature of ice; K (ghosted)
        Enth3,          //!< enthalpy; J / kg (ghosted)
        tau3;		//!< age of ice; s (ghosted because it is averaged onto the staggered-grid)

  // parameters
  PetscReal   dt,     //!< mass continuity time step, s
              t_TempAge,  //!< time of last update for enthalpy/temperature
              dt_TempAge,  //!< enthalpy/temperature and age time-steps
              maxdt_temporary, dt_force,
              CFLviolcount,    //!< really is just a count, but PISMGlobalSum requires this type
<<<<<<< HEAD
              dt_from_diffus, dt_from_cfl, CFLmaxdt, CFLmaxdt2D,
=======
              dt_from_cfl, CFLmaxdt, CFLmaxdt2D, dt_from_eigencalving,
>>>>>>> e86f5dcd
              gDmax,		// global max of the diffusivity
              gmaxu, gmaxv, gmaxw,  // global maximums on 3D grid of abs value of vel components
    grounded_basal_ice_flux_cumulative,
    nonneg_rule_flux_cumulative,
    sub_shelf_ice_flux_cumulative,
    surface_ice_flux_cumulative,
    sum_divQ_SIA_cumulative,
    sum_divQ_SSA_cumulative,
    Href_to_H_flux_cumulative,
    H_to_Href_flux_cumulative;
  PetscInt    skipCountDown;

  // physical parameters used frequently enough to make looking up via
  // config.get() a hassle; initialized in the IceModel constructor from the
  // configuration file; SHOULD NOT be hard-wired.
  PetscScalar standard_gravity;

  // flags
  PetscBool  shelvesDragToo, allowAboveMelting;
  PetscBool  repeatRedist, putOnTop;
  char        adaptReasonFlag;

  string      stdout_flags, stdout_ssa;

  string executable_short_name;
  
protected:
  // see iceModel.cc
  virtual PetscErrorCode createVecs();
  virtual PetscErrorCode deallocate_internal_objects();

  // see iMadaptive.cc
  virtual PetscErrorCode computeMax3DVelocities();
  virtual PetscErrorCode computeMax2DSlidingSpeed();
  virtual PetscErrorCode adaptTimeStepDiffusivity();
  virtual PetscErrorCode determineTimeStep(const bool doTemperatureCFL);
  virtual PetscErrorCode countCFLViolations(PetscScalar* CFLviol);

  // see iMage.cc
  virtual PetscErrorCode ageStep();

  // see iMenergy.cc
  virtual PetscErrorCode energyStep();
  virtual PetscErrorCode get_bed_top_temp(IceModelVec2S &result);
  virtual bool checkThinNeigh(
       PetscScalar E, PetscScalar NE, PetscScalar N, PetscScalar NW, 
       PetscScalar W, PetscScalar SW, PetscScalar S, PetscScalar SE);

  // see iMenthalpy.cc
  virtual PetscErrorCode compute_enthalpy_cold(IceModelVec3 &temperature, IceModelVec3 &result);
  virtual PetscErrorCode compute_enthalpy(IceModelVec3 &temperature, IceModelVec3 &liquid_water_fraction,
                                          IceModelVec3 &result);
  virtual PetscErrorCode compute_liquid_water_fraction(IceModelVec3 &enthalpy, IceModelVec3 &result);

  virtual PetscErrorCode setCTSFromEnthalpy(IceModelVec3 &useForCTS);

  virtual PetscErrorCode getEnthalpyCTSColumn(PetscScalar p_air, //!< atmospheric pressure
					      PetscScalar thk,	 //!< ice thickness
					      PetscInt ks,	 //!< index of the level just below the surface
					      PetscScalar **Enth_s //!< enthalpy of pressure-melting temperature cold ice
					      );

  virtual PetscErrorCode getlambdaColumn(PetscInt ks,	       //!< index of the level just below the surface
					 PetscScalar ice_rho_c,//!< default value only
                                         PetscScalar ice_k,    //!< default value only
					 const PetscScalar *Enth,   //!< enthalpy in the column
					 const PetscScalar *Enth_s, //!< enthalpy of pressure-melting temperature cold ice
					 const PetscScalar *w, //!< vert. velocity
					 PetscScalar *lambda //!< constant controlling choice of implicit method
					 );

  virtual PetscErrorCode enthalpyAndDrainageStep(
                PetscScalar* vertSacrCount, PetscScalar* liquifiedVol,
                PetscScalar* bulgeCount);

  // see iMgeometry.cc
  virtual PetscErrorCode updateSurfaceElevationAndMask();
  virtual PetscErrorCode update_mask(IceModelVec2S &bed, IceModelVec2S &ice_thickness, IceModelVec2Int &mask);
  virtual PetscErrorCode update_surface_elevation(IceModelVec2S &bed, IceModelVec2S &ice_thickness, IceModelVec2S &result);
  virtual void cell_interface_fluxes(bool dirichlet_bc,
                                     int i, int j,
                                     planeStar<PISMVector2> input_velocity,
                                     planeStar<PetscScalar> input_flux,
                                     planeStar<PetscScalar> &output_velocity,
                                     planeStar<PetscScalar> &output_flux);
  virtual void adjust_flow(planeStar<int> mask,
                           planeStar<PetscScalar> &SSA_velocity,
                           planeStar<PetscScalar> &SIA_flux);
  virtual PetscErrorCode massContExplicitStep();
  virtual PetscErrorCode sub_gl_position();
  virtual PetscErrorCode do_calving();
  virtual PetscErrorCode Href_cleanup();
  virtual PetscErrorCode update_cumulative_discharge(IceModelVec2S &thickness,
                                                     IceModelVec2S &thickness_old,
                                                     IceModelVec2S &Href,
                                                     IceModelVec2S &Href_old);


  // see iMIO.cc
  virtual PetscErrorCode dumpToFile(string filename);
  virtual PetscErrorCode regrid(int dimensions);
  virtual PetscErrorCode regrid_variables(string filename, set<string> regrid_vars, int ndims);

  // see iMpartgrid.cc
  PetscReal get_average_thickness(bool do_redist, planeStar<int> M,
                                  planeStar<PetscScalar> H);
  virtual PetscErrorCode redistResiduals();
  virtual PetscErrorCode calculateRedistResiduals();

  // see iMreport.cc
  virtual PetscErrorCode volumeArea(
                       PetscScalar& gvolume,PetscScalar& garea);
  virtual PetscErrorCode energyStats(
                       PetscScalar iarea,PetscScalar &gmeltfrac);
  virtual PetscErrorCode ageStats(PetscScalar ivol, PetscScalar &gorigfrac);
  virtual PetscErrorCode summary(bool tempAndAge);
  virtual PetscErrorCode summaryPrintLine(
              PetscBool printPrototype, bool tempAndAge,
              PISMTime* date, PetscScalar delta_t,
              PetscScalar volume, PetscScalar area,
              PetscScalar meltfrac, PetscScalar max_diffusivity);

  // see iMreport.cc;  methods for computing diagnostic quantities:
  // scalar:
  virtual PetscErrorCode compute_ice_volume(PetscScalar &result);
  virtual PetscErrorCode compute_sealevel_volume(PetscScalar &result);
  virtual PetscErrorCode compute_ice_volume_temperate(PetscScalar &result);
  virtual PetscErrorCode compute_ice_volume_cold(PetscScalar &result);
  virtual PetscErrorCode compute_ice_area(PetscScalar &result);
  virtual PetscErrorCode compute_ice_area_temperate(PetscScalar &result);
  virtual PetscErrorCode compute_ice_area_cold(PetscScalar &result);
  virtual PetscErrorCode compute_ice_area_grounded(PetscScalar &result);
  virtual PetscErrorCode compute_ice_area_floating(PetscScalar &result);
  virtual PetscErrorCode compute_ice_enthalpy(PetscScalar &result);

  // see iMtemp.cc
  virtual PetscErrorCode excessToFromBasalMeltLayer(
                      const PetscScalar rho, const PetscScalar c, const PetscScalar L,
                      const PetscScalar z, const PetscScalar dz,
                      PetscScalar *Texcess, PetscScalar *bwat);
  virtual PetscErrorCode temperatureStep(PetscScalar* vertSacrCount, PetscScalar* bulgeCount);

  // see iMutil.cc
  virtual int            endOfTimeStepHook();
  virtual PetscErrorCode stampHistoryCommand();
  virtual PetscErrorCode stampHistoryEnd();
  virtual PetscErrorCode stampHistory(string);
  virtual PetscErrorCode update_run_stats();
  virtual PetscErrorCode check_maximum_thickness();
  virtual PetscErrorCode check_maximum_thickness_hook(const int old_Mz);
  virtual bool           issounding(const PetscInt i, const PetscInt j);

protected:
  // working space (a convenience)
  static const PetscInt nWork2d=2;
  IceModelVec2S vWork2d[nWork2d];
  IceModelVec2V vWork2dV;

  // 3D working space
  IceModelVec3 vWork3d;

  PISMStressBalance *stress_balance;

  map<string,PISMDiagnostic*> diagnostics;
  map<string,PISMTSDiagnostic*> ts_diagnostics;

  // Set of variables to put in the output file:
  set<string> output_vars;

  // This is related to the snapshot saving feature
  string snapshots_filename;
  bool save_snapshots, snapshots_file_is_ready, split_snapshots;
  vector<double> snapshot_times;
  set<string> snapshot_vars;
  unsigned int current_snapshot;
  PetscErrorCode init_snapshots();
  PetscErrorCode write_snapshot();

  // scalar time-series
  bool save_ts;			//! true if the user requested time-series output
  string ts_filename;		//! file to write time-series to
  vector<double> ts_times;	//! times requested
  unsigned int current_ts;	//! index of the current time
  set<string> ts_vars;		//! variables requested
  PetscErrorCode init_timeseries();
  PetscErrorCode flush_timeseries();
  PetscErrorCode write_timeseries();
  PetscErrorCode ts_max_timestep(double my_t, double& my_dt, bool &restrict);

  // spatially-varying time-series
  bool save_extra, extra_file_is_ready, split_extra;
  string extra_filename;
  vector<double> extra_times;
  unsigned int next_extra;
  double last_extra;
  set<string> extra_vars;
  NCTimeBounds extra_bounds;
  NCTimeseries timestamp;
  PetscErrorCode init_extras();
  PetscErrorCode write_extras();
  PetscErrorCode extras_max_timestep(double my_t, double& my_dt, bool &restrict);

  // automatic backups
  double backup_interval;
  string backup_filename;
  PetscReal last_backup_time;
  set<string> backup_vars;
  PetscErrorCode init_backups();
  PetscErrorCode write_backup();

  // diagnostic viewers; see iMviewers.cc
  virtual PetscErrorCode init_viewers();
  virtual PetscErrorCode update_viewers();
  set<string> map_viewers, slice_viewers, sounding_viewers;
  PetscInt     id, jd;	     // sounding indices
  map<string,PetscViewer> viewers;

  // time step decision helper; see step()
  inline void revise_maxdt(PetscReal new_dt, PetscReal &my_maxdt) {
    if (my_maxdt > 0)
      my_maxdt = PetscMin(new_dt, my_maxdt);
    else
      my_maxdt = new_dt;
  }

private:
  PetscLogDouble start_time;    // this is used in the wall-clock-time backup code

  int event_step,		//!< total time spent doing time-stepping
    event_velocity,		//!< total velocity computation
    event_energy,		//!< energy balance computation
    event_hydrology,		//!< subglacial hydrology computation
    event_mass,			//!< mass continuity computation
    event_age,			//!< age computation
    event_beddef,		//!< bed deformation step
    event_output,		//!< time spent writing the output file
    event_output_define,        //!< time spent defining variables
    event_snapshots,            //!< time spent writing snapshots
    event_backups;              //!< time spent writing backups files
};

#endif /* __iceModel_hh */
<|MERGE_RESOLUTION|>--- conflicted
+++ resolved
@@ -271,11 +271,7 @@
               dt_TempAge,  //!< enthalpy/temperature and age time-steps
               maxdt_temporary, dt_force,
               CFLviolcount,    //!< really is just a count, but PISMGlobalSum requires this type
-<<<<<<< HEAD
               dt_from_diffus, dt_from_cfl, CFLmaxdt, CFLmaxdt2D,
-=======
-              dt_from_cfl, CFLmaxdt, CFLmaxdt2D, dt_from_eigencalving,
->>>>>>> e86f5dcd
               gDmax,		// global max of the diffusivity
               gmaxu, gmaxv, gmaxw,  // global maximums on 3D grid of abs value of vel components
     grounded_basal_ice_flux_cumulative,
