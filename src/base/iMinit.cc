// Copyright (C) 2009--2012 Ed Bueler and Constantine Khroulev
//
// This file is part of PISM.
//
// PISM is free software; you can redistribute it and/or modify it under the
// terms of the GNU General Public License as published by the Free Software
// Foundation; either version 2 of the License, or (at your option) any later
// version.
//
// PISM is distributed in the hope that it will be useful, but WITHOUT ANY
// WARRANTY; without even the implied warranty of MERCHANTABILITY or FITNESS
// FOR A PARTICULAR PURPOSE.  See the GNU General Public License for more
// details.
//
// You should have received a copy of the GNU General Public License
// along with PISM; if not, write to the Free Software
// Foundation, Inc., 51 Franklin St, Fifth Floor, Boston, MA  02110-1301  USA

//This file contains various initialization routines. See the IceModel::init()
//documentation comment in iceModel.cc for the order in which they are called.

#include <petscdmda.h>

#include "iceModel.hh"
#include "PIO.hh"
#include "SIAFD.hh"
#include "SSAFD.hh"
#include "SSAFEM.hh"
#include "BlatterStressBalance.hh"
#include "Mask.hh"
#include "enthalpyConverter.hh"
#include "varcEnthalpyConverter.hh"
#include "PISMBedDef.hh"
#include "PISMSurface.hh"
#include "PISMOcean.hh"
#include "PISMYieldStress.hh"
#include "bedrockThermalUnit.hh"
#include "flowlaw_factory.hh"
#include "basal_resistance.hh"
#include "PISMProf.hh"
#include "LocalInterpCtx.hh"
#include "pism_options.hh"

//! Set default values of grid parameters.
/*!
  Derived classes (IceCompModel, for example) reimplement this to change the
  grid initialization when no -i option is set.
 */
PetscErrorCode IceModel::set_grid_defaults() {
  PetscErrorCode ierr;
  bool Mx_set, My_set, Mz_set, Lz_set, boot_file_set;
  string filename;
  grid_info input;

  // Get the bootstrapping file name:

  ierr = PISMOptionsString("-boot_file", "Specifies the file to bootstrap from",
			   filename, boot_file_set); CHKERRQ(ierr);

  if (!boot_file_set) {
    ierr = PetscPrintf(grid.com,
		       "PISM ERROR: Please specify an input file using -i or -boot_file.\n");
    CHKERRQ(ierr);
    PISMEnd();
  }

  // Use a bootstrapping file to set some grid parameters (they can be
  // overridden later, in IceModel::set_grid_from_options()).

  // Determine the grid extent from a bootstrapping file:
  PIO nc(grid.com, grid.rank, grid.config.get_string("io_format"));
  bool x_dim_exists, y_dim_exists, t_exists;
  ierr = nc.open(filename, NC_NOWRITE); CHKERRQ(ierr);

  ierr = nc.inq_dim("x", x_dim_exists); CHKERRQ(ierr);
  ierr = nc.inq_dim("y", y_dim_exists); CHKERRQ(ierr);
  ierr = nc.inq_var(config.get_string("time_dimension_name"), t_exists); CHKERRQ(ierr);

  // Try to deduce grid information from present spatial fields. This is bad,
  // because theoretically these fields may use different grids. We need a
  // better way of specifying PISM's computational grid at bootstrapping.
  vector<string> names;
  names.push_back("land_ice_thickness");
  names.push_back("bedrock_altitude");
  names.push_back("thk");
  names.push_back("topg");
  for (unsigned int i = 0; i < names.size(); ++i) {
    ierr = nc.inq_grid_info(names[i], input);
    if (ierr == 0) break;
  }

  if (ierr != 0) {
    PetscPrintf(grid.com, "ERROR: no geometry information found in '%s'.\n",
                filename.c_str());
    PISMEnd();
  }

  bool mapping_exists;
  ierr = nc.inq_var("mapping", mapping_exists); CHKERRQ(ierr);
  if (mapping_exists) {
    ierr = mapping.read(filename); CHKERRQ(ierr);
    ierr = mapping.print(); CHKERRQ(ierr);
  }

  ierr = nc.close(); CHKERRQ(ierr);

  // Set the grid center and horizontal extent:
  grid.x0 = (input.x_max + input.x_min) / 2.0;
  grid.y0 = (input.y_max + input.y_min) / 2.0;
  grid.Lx = (input.x_max - input.x_min) / 2.0;
  grid.Ly = (input.y_max - input.y_min) / 2.0;

  // read current time if no option overrides it (avoids unnecessary reporting)
  bool ys_set;
  ierr = PISMOptionsIsSet("-ys", ys_set); CHKERRQ(ierr);
  if (!ys_set) {
    if (t_exists) {
      grid.time->set_start(input.time);
      ierr = verbPrintf(2, grid.com,
  		      "  time t = %5.4f years found; setting current year\n",
                        grid.time->year()); CHKERRQ(ierr);
    }
  }

  ierr =  grid.time->init(); CHKERRQ(ierr);

  // Grid dimensions should not be deduced from a bootstrapping file, so we
  // check if these options are set and stop if they are not.
  ierr = PISMOptionsIsSet("-Mx", Mx_set); CHKERRQ(ierr);
  ierr = PISMOptionsIsSet("-My", My_set); CHKERRQ(ierr);
  ierr = PISMOptionsIsSet("-Mz", Mz_set); CHKERRQ(ierr);
  if ( !(Mx_set && My_set && Mz_set) ) {
    ierr = PetscPrintf(grid.com,
		       "PISM ERROR: All of -boot_file, -Mx, -My, -Mz are required for bootstrapping.\n");
    CHKERRQ(ierr);
    PISMEnd();
  }

  ierr = PISMOptionsIsSet("-Lz", Lz_set); CHKERRQ(ierr);
  if ( !Lz_set ) {
    ierr = verbPrintf(2, grid.com,
		      "PISM WARNING: -Lz is not set; trying to deduce it using the bootstrapping file...\n");
    CHKERRQ(ierr);
  }

  return 0;
}

//! Initalizes the grid from options.
/*! Reads all of -Mx, -My, -Mz, -Mbz, -Lx, -Ly, -Lz, -Lbz, -z_spacing and
    -zb_spacing. Sets corresponding grid parameters.
 */
PetscErrorCode IceModel::set_grid_from_options() {
  PetscErrorCode ierr;
  bool Mx_set, My_set, Mz_set, Lx_set, Ly_set, Lz_set,
    z_spacing_set, periodicity_set;
  PetscReal x_scale = grid.Lx / 1000.0,
    y_scale = grid.Ly / 1000.0,
    z_scale = grid.Lz;

  // Process the options:

  // Read -Lx and -Ly.
  ierr = PISMOptionsReal("-Ly", "Half of the grid extent in the X direction, in km",
			 y_scale,  Ly_set); CHKERRQ(ierr);
  ierr = PISMOptionsReal("-Lx", "Half of the grid extent in the Y direction, in km",
			 x_scale,  Lx_set); CHKERRQ(ierr);
  // Vertical extent (in the ice):
  ierr = PISMOptionsReal("-Lz", "Grid extent in the Z (vertical) direction in the ice, in meters",
			 z_scale,  Lz_set); CHKERRQ(ierr);

  // Read -Mx, -My, -Mz and -Mbz.
  ierr = PISMOptionsInt("-My", "Number of grid points in the X direction",
			grid.My, My_set); CHKERRQ(ierr);
  ierr = PISMOptionsInt("-Mx", "Number of grid points in the Y direction",
			grid.Mx, Mx_set); CHKERRQ(ierr);
  ierr = PISMOptionsInt("-Mz", "Number of grid points in the Z (vertical) direction in the ice",
			grid.Mz, Mz_set); CHKERRQ(ierr);

  vector<double> x_range, y_range;
  bool x_range_set, y_range_set;
  ierr = PISMOptionsRealArray("-x_range", "min,max x coordinate values",
                              x_range, x_range_set); CHKERRQ(ierr);
  ierr = PISMOptionsRealArray("-y_range", "min,max y coordinate values",
                              y_range, y_range_set); CHKERRQ(ierr);

  string keyword;
  set<string> z_spacing_choices;
  z_spacing_choices.insert("quadratic");
  z_spacing_choices.insert("equal");
  // Determine the vertical grid spacing in the ice:
  ierr = PISMOptionsList(grid.com, "-z_spacing", "Vertical spacing in the ice.",
			 z_spacing_choices, "quadratic", keyword, z_spacing_set); CHKERRQ(ierr);

  if (keyword == "quadratic") {
    grid.ice_vertical_spacing = QUADRATIC;
  } else {
    grid.ice_vertical_spacing = EQUAL;
  }

  // Determine grid periodicity:
  set<string> periodicity_choices;
  periodicity_choices.insert("none");
  periodicity_choices.insert("x");
  periodicity_choices.insert("y");
  periodicity_choices.insert("xy");
  ierr = PISMOptionsList(grid.com, "-periodicity", "Horizontal grid periodicity.",
			 periodicity_choices, "none", keyword, periodicity_set); CHKERRQ(ierr);
  if (periodicity_set) {
    if (keyword == "none")
      grid.periodicity = NONE;
    else if (keyword == "x")
      grid.periodicity = X_PERIODIC;
    else if (keyword == "y")
      grid.periodicity = Y_PERIODIC;
    else if (keyword == "xy")
      grid.periodicity = XY_PERIODIC;
  }

  // Use the information obtained above:
  if (Lx_set)    grid.Lx  = x_scale * 1000.0; // convert to meters
  if (Ly_set)    grid.Ly  = y_scale * 1000.0; // convert to meters
  if (Lz_set)    grid.Lz  = z_scale;	      // in meters already

  if (x_range_set && y_range_set) {
    if (x_range.size() != 2 || y_range.size() != 2) {
      PetscPrintf(grid.com, "PISM ERROR: -x_range and/or -y_range argument is invalid.\n");
      PISMEnd();
    }

    grid.x0 = (x_range[0] + x_range[1]) / 2.0;
    grid.y0 = (y_range[0] + y_range[1]) / 2.0;
    grid.Lx = (x_range[1] - x_range[0]) / 2.0;
    grid.Ly = (y_range[1] - y_range[0]) / 2.0;
  }

  ierr = grid.compute_horizontal_spacing(); CHKERRQ(ierr);
  ierr = grid.compute_vertical_levels();    CHKERRQ(ierr);

  // At this point all the fields except for da2, xs, xm, ys, ym should be
  // filled. We're ready to call grid.createDA().
  return 0;
}

//! Sets up the computational grid.
/*!
  There are two cases here:

  1) Initializing from a PISM ouput file, in which case all the options
  influencing the grid (currently: -Mx, -My, -Mz, -Mbz, -Lx, -Ly, -Lz, -z_spacing,
  -zb_spacing) are ignored.

  2) Initializing using defaults, command-line options and (possibly) a
  bootstrapping file. Derived classes requiring special grid setup should
  reimplement IceGrid::set_grid_from_options().

  No memory allocation should happen here.
 */
PetscErrorCode IceModel::grid_setup() {
  PetscErrorCode ierr;
  bool i_set;
  string filename;

  ierr = PetscOptionsBegin(grid.com, "",
                           "Options controlling input and computational grid parameters",
                           ""); CHKERRQ(ierr);

  ierr = verbPrintf(3, grid.com,
		    "Setting up the computational grid...\n"); CHKERRQ(ierr);

  // Check if we are initializing from a PISM output file:
  ierr = PISMOptionsString("-i", "Specifies a PISM input file",
			   filename, i_set); CHKERRQ(ierr);

  if (i_set) {
    PIO nc(grid.com, grid.rank, grid.config.get_string("io_format"));
    string source;

    // Get the 'source' global attribute to check if we are given a PISM output
    // file:
    ierr = nc.open(filename, NC_NOWRITE); CHKERRQ(ierr);
    ierr = nc.get_att_text("NC_GLOBAL", "source", source); CHKERRQ(ierr);

    bool mapping_exists;
    ierr = nc.inq_var("mapping", mapping_exists); CHKERRQ(ierr);
    if (mapping_exists) {
      ierr = mapping.read(filename); CHKERRQ(ierr);
      ierr = mapping.print(); CHKERRQ(ierr);
    }

    ierr = nc.close(); CHKERRQ(ierr);

    // If it's missing, print a warning
    if (source.empty()) {
      ierr = verbPrintf(1, grid.com,
			"PISM WARNING: file '%s' does not have the 'source' global attribute.\n"
			"     If '%s' is a PISM output file, please run the following to get rid of this warning:\n"
			"     ncatted -a source,global,c,c,PISM %s\n",
			filename.c_str(), filename.c_str(), filename.c_str()); CHKERRQ(ierr);
    } else if (source.find("PISM") == string::npos) {
      // If the 'source' attribute does not contain the string "PISM", then print
      // a message and stop:
      ierr = verbPrintf(1, grid.com,
			"PISM WARNING: '%s' does not seem to be a PISM output file.\n"
			"     If it is, please make sure that the 'source' global attribute contains the string \"PISM\".\n",
			filename.c_str()); CHKERRQ(ierr);
    }

    vector<string> names;
    names.push_back("enthalpy");
    names.push_back("temp");

    ierr = nc.open(filename, NC_NOWRITE); CHKERRQ(ierr);

    for (unsigned int i = 0; i < names.size(); ++i) {
<<<<<<< HEAD
      ierr = nc.inq_grid(names[i], &grid);
=======
      ierr = nc.get_grid(filename, names[i], NOT_PERIODIC);
>>>>>>> d1499439
      if (ierr == 0) break;
    }

    if (ierr != 0) {
      PetscPrintf(grid.com, "PISM ERROR: file %s has neither enthalpy nor temperature in it!\n",
                  filename.c_str()); CHKERRQ(ierr);

      ierr = nc.close(); CHKERRQ(ierr);

      PISMEnd();
    }

    ierr = nc.close(); CHKERRQ(ierr);

    // These options are ignored because we're getting *all* the grid
    // parameters from a file.
    ierr = ignore_option(grid.com, "-Mx");    CHKERRQ(ierr);
    ierr = ignore_option(grid.com, "-My");    CHKERRQ(ierr);
    ierr = ignore_option(grid.com, "-Mz");    CHKERRQ(ierr);
    ierr = ignore_option(grid.com, "-Mbz");   CHKERRQ(ierr);
    ierr = ignore_option(grid.com, "-Lx");    CHKERRQ(ierr);
    ierr = ignore_option(grid.com, "-Ly");    CHKERRQ(ierr);
    ierr = ignore_option(grid.com, "-Lz");    CHKERRQ(ierr);
    ierr = ignore_option(grid.com, "-z_spacing"); CHKERRQ(ierr);
    ierr = ignore_option(grid.com, "-zb_spacing"); CHKERRQ(ierr);
  } else {
    ierr = set_grid_defaults(); CHKERRQ(ierr);
    ierr = set_grid_from_options(); CHKERRQ(ierr);
  }

  bool Nx_set, Ny_set;
  ierr = PISMOptionsInt("-Nx", "Number of processors in the x direction",
			grid.Nx, Nx_set); CHKERRQ(ierr);
  ierr = PISMOptionsInt("-Ny", "Number of processors in the y direction",
			grid.Ny, Ny_set); CHKERRQ(ierr);

  if (Nx_set ^ Ny_set) {
    ierr = PetscPrintf(grid.com,
		       "PISM ERROR: Please set both -Nx and -Ny.\n");
    CHKERRQ(ierr);
    PISMEnd();
  }

  if ((!Nx_set) && (!Ny_set)) {
    grid.compute_nprocs();
    grid.compute_ownership_ranges();
  } else {

    if ((grid.Mx / grid.Nx) < 2) {
      ierr = PetscPrintf(grid.com,
			 "PISM ERROR: Can't split %d grid points between %d processors.\n",
			 grid.Mx, grid.Nx);
      CHKERRQ(ierr);
      PISMEnd();
    }

    if ((grid.My / grid.Ny) < 2) {
      ierr = PetscPrintf(grid.com,
			 "PISM ERROR: Can't split %d grid points between %d processors.\n",
			 grid.My, grid.Ny);
      CHKERRQ(ierr);
      PISMEnd();
    }

    if (grid.Nx * grid.Ny != grid.size) {
      ierr = PetscPrintf(grid.com,
			 "PISM ERROR: Nx * Ny has to be equal to %d.\n",
			 grid.size);
      CHKERRQ(ierr);
      PISMEnd();
    }

    bool procs_x_set, procs_y_set;
    vector<PetscInt> tmp_x, tmp_y;
    ierr = PISMOptionsIntArray("-procs_x", "Processor ownership ranges (x direction)",
			       tmp_x, procs_x_set); CHKERRQ(ierr);
    ierr = PISMOptionsIntArray("-procs_y", "Processor ownership ranges (y direction)",
			       tmp_y, procs_y_set); CHKERRQ(ierr);

    if (procs_x_set ^ procs_y_set) {
      ierr = PetscPrintf(grid.com,
			 "PISM ERROR: Please set both -procs_x and -procs_y.\n");
      CHKERRQ(ierr);
      PISMEnd();
    }

    if (procs_x_set && procs_y_set) {
      if (tmp_x.size() != (unsigned int)grid.Nx) {
	ierr = PetscPrintf(grid.com,
			   "PISM ERROR: -Nx has to be equal to the -procs_x size.\n");
	CHKERRQ(ierr);
	PISMEnd();
      }

      if (tmp_y.size() != (unsigned int)grid.Ny) {
	ierr = PetscPrintf(grid.com,
			   "PISM ERROR: -Ny has to be equal to the -procs_y size.\n");
	CHKERRQ(ierr);
	PISMEnd();
      }

      grid.procs_x.resize(grid.Nx);
      grid.procs_y.resize(grid.Ny);

      for (PetscInt j=0; j < grid.Nx; j++)
	grid.procs_x[j] = tmp_x[j];

      for (PetscInt j=0; j < grid.Ny; j++)
	grid.procs_y[j] = tmp_y[j];
    } else {
      grid.compute_ownership_ranges();
    }
  } // -Nx and -Ny set

  grid.check_parameters();

  ierr = grid.createDA(); CHKERRQ(ierr);

  ierr = PetscOptionsEnd(); CHKERRQ(ierr);

  return 0;
}

//! Sets the starting values of model state variables.
/*!
  There are two cases:

  1) Initializing from a PISM output file.

  2) Setting the values using command-line options only (verification and
  simplified geometry runs, for example) or from a bootstrapping file, using
  heuristics to fill in missing and 3D fields.

  Calls IceModel::regrid().

  This function is called after all the memory allocation is done and all the
  physical parameters are set.

  Calling this method should be all one needs to set model state variables.
  Please avoid modifying them in other parts of the initialization sequence.

  Also, please avoid operations that would make it unsafe to call this more
  than once (memory allocation is one example).
 */
PetscErrorCode IceModel::model_state_setup() {
  PetscErrorCode ierr;
  bool i_set;
  string filename;

  // Check if we are initializing from a PISM output file:
  ierr = PISMOptionsString("-i", "Specifies a PISM input file",
			   filename, i_set); CHKERRQ(ierr);

  if (i_set) {
    ierr = initFromFile(filename.c_str()); CHKERRQ(ierr);

    ierr = regrid(0); CHKERRQ(ierr);
    // Check consistency of geometry after initialization:
    ierr = updateSurfaceElevationAndMask(); CHKERRQ(ierr);
  } else {
    ierr = set_vars_from_options(); CHKERRQ(ierr);
  }

  // Initialize a bed deformation model (if needed); this should go after
  // the regrid() call.
  if (beddef) {
    ierr = beddef->init(variables); CHKERRQ(ierr);
  }

  if (btu) {
    PetscReal max_dt = 0;
    bool restrict = false;
    // FIXME: this will break if a surface or an ocean model requires
    // contiguous update intervals
    ierr = surface->max_timestep(grid.time->start(), max_dt, restrict); CHKERRQ(ierr);

    if (restrict == false)
      max_dt = convert(1, "year", "seconds");

    ierr = surface->update(grid.time->start(), max_dt); CHKERRQ(ierr);

    ierr = ocean->max_timestep(grid.time->start(), max_dt, restrict); CHKERRQ(ierr);

    if (restrict == false)
      max_dt = convert(1, "year", "seconds");

    ierr = ocean->update(grid.time->start(), max_dt); CHKERRQ(ierr);
    ierr = get_bed_top_temp(bedtoptemp); CHKERRQ(ierr);
    ierr = btu->init(variables); CHKERRQ(ierr);
  }

  if (basal_yield_stress) {
    ierr = basal_yield_stress->init(variables); CHKERRQ(ierr);
  }

  if (config.get_flag("compute_cumulative_acab")) {
    ierr = acab_cumulative.set(0.0); CHKERRQ(ierr);
  }

  ierr = compute_cell_areas(); CHKERRQ(ierr);

  // a report on whether PISM-PIK modifications of IceModel are in use
  const bool pg   = config.get_flag("part_grid"),
    pr   = config.get_flag("part_redist"),
    ki   = config.get_flag("kill_icebergs");
  if (pg || pr || ki) {
    ierr = verbPrintf(2, grid.com,
                      "* PISM-PIK mass/geometry methods are in use:  "); CHKERRQ(ierr);

    if (pg)   { ierr = verbPrintf(2, grid.com, "part_grid,"); CHKERRQ(ierr); }
    if (pr)   { ierr = verbPrintf(2, grid.com, "part_redist,"); CHKERRQ(ierr); }
    if (ki)   { ierr = verbPrintf(2, grid.com, "kill_icebergs"); CHKERRQ(ierr); }

    ierr = verbPrintf(2, grid.com, "\n"); CHKERRQ(ierr);
  }

  ierr = stampHistoryCommand(); CHKERRQ(ierr);

  return 0;
}

//! Sets starting values of model state variables using command-line options.
/*!
  Sets starting values of model state variables using command-line options and
  (possibly) a bootstrapping file.

  In the base class there is only one case: bootstrapping.
 */
PetscErrorCode IceModel::set_vars_from_options() {
  PetscErrorCode ierr;
  bool boot_file_set;
  string filename;

  ierr = verbPrintf(3, grid.com,
		    "Setting initial values of model state variables...\n"); CHKERRQ(ierr);

  ierr = PISMOptionsString("-boot_file", "Specifies the file to bootstrap from",
			   filename, boot_file_set); CHKERRQ(ierr);

  if (boot_file_set) {
    ierr = bootstrapFromFile(filename.c_str()); CHKERRQ(ierr);
  } else {
    ierr = PetscPrintf(grid.com, "PISM ERROR: No input file specified.\n"); CHKERRQ(ierr);
    PISMEnd();
  }

  return 0;
}

//! \brief Decide which ice flow law to use.
PetscErrorCode IceModel::allocate_flowlaw() {
  PetscErrorCode ierr;

  if (ice != NULL)
    return 0;

  // Initialize the IceFlowLaw object:
  if (config.get_flag("do_cold_ice_methods") == false) {
    ierr = verbPrintf(2, grid.com,
                      "  setting flow law to polythermal type ...\n"); CHKERRQ(ierr);
    ierr = verbPrintf(3, grid.com,
                      "      (= Glen-Paterson-Budd-Lliboutry-Duval type)\n"); CHKERRQ(ierr);

    // new flowlaw which has dependence on enthalpy, not temperature
    ice = new GPBLDIce(grid.com, "", config, EC);
  } else {
    ierr = verbPrintf(2, grid.com,
                      "  doing cold ice methods ...\n"); CHKERRQ(ierr);


    // FIXME:  the semantics of IceFlowLaw should be cleared up; lots of PISM
    //   (e.g. verification and EISMINT II and EISMINT-Greenland) are cold,
    //   but the really important cases (e.g. SeaRISE-Greenland) are polythermal
    // in cold case we may have various IceFlowLaw s, e.g. set by derived classes

    IceFlowLawFactory iceFactory(grid.com, NULL, config, EC);
    // Default ice type:
    iceFactory.setType(ICE_PB);

    bool flag;
    ierr = PISMOptionsIsSet("-gk", flag); CHKERRQ(ierr);
    if (flag) {
      ierr = iceFactory.setType(ICE_HYBRID);CHKERRQ(ierr);
    }

    // note "-gk_age" is also used for specifying Goldsby-Kohlstedt ice;
    ierr = PISMOptionsIsSet("-gk_age", flag); CHKERRQ(ierr);
    if (flag) {
      config.set_flag("compute_grain_size_using_age", true);
      ierr = iceFactory.setType(ICE_HYBRID);CHKERRQ(ierr);
    }

    ierr = iceFactory.setFromOptions(); CHKERRQ(ierr);
    ierr = iceFactory.create(&ice); CHKERRQ(ierr);
  }

  // set options specific to this particular ice type:
  ierr = ice->setFromOptions(); CHKERRQ(ierr);

  return 0;
}

//! \brief Decide which enthalpy converter to use.
PetscErrorCode IceModel::allocate_enthalpy_converter() {
  PetscErrorCode ierr;

  if (EC != NULL)
    return 0;

  if (config.get_flag("use_linear_in_temperature_heat_capacity"))
    EC = new varcEnthalpyConverter(config);
  else
    EC = new EnthalpyConverter(config);

  if (getVerbosityLevel() > 3) {
    PetscViewer viewer;
    ierr = PetscViewerASCIIGetStdout(PETSC_COMM_WORLD,&viewer); CHKERRQ(ierr);
    ierr = EC->viewConstants(viewer); CHKERRQ(ierr);
  }

  return 0;
}

//! \brief Decide which stress balance model to use.
PetscErrorCode IceModel::allocate_stressbalance() {
  PetscErrorCode ierr;

  if (stress_balance != NULL)
    return 0;

  bool
    use_ssa_velocity = config.get_flag("use_ssa_velocity"),
    do_blatter = config.get_flag("do_blatter"),
    do_sia = config.get_flag("do_sia");

  // If both SIA and SSA are "on", the SIA and SSA velocities are always added
  // up (there is no switch saying "do the hybrid").
  if (stress_balance == NULL) {
    if (do_blatter) {
      stress_balance = new BlatterStressBalance(grid, ocean, config);
    } else {
      ShallowStressBalance *my_stress_balance;
      if (use_ssa_velocity) {
        string ssa_method = config.get_string("ssa_method");
        if( ssa_method == "fd" ) {
          my_stress_balance = new SSAFD(grid, *basal, *ice, *EC, config);
        } else if(ssa_method == "fem") {
          my_stress_balance = new SSAFEM(grid, *basal, *ice, *EC, config);
        } else {
          SETERRQ(grid.com, 1,"SSA algorithm flag should be one of \"fd\" or \"fem\"");
        }
      } else {
        my_stress_balance = new SSB_Trivial(grid, *basal, *ice, *EC, config);
      }
      SSB_Modifier *my_modifier;
      if (do_sia) {
        my_modifier = new SIAFD(grid, *ice, *EC, config);
      } else {
        my_modifier = new SSBM_Trivial(grid, *ice, *EC, config);
      }
      // ~PISMStressBalance() will de-allocate my_stress_balance and modifier.
      stress_balance = new PISMStressBalance(grid, my_stress_balance,
                                             my_modifier, ocean, config);
    }

    // PISM stress balance computations are diagnostic, i.e. do not
    // have a state that changes in time.  Therefore this call can be here
    // and not in model_state_setup().  We don't need to re-initialize after
    // the "diagnostic time step".
    ierr = stress_balance->init(variables); CHKERRQ(ierr);

    if (config.get_flag("include_bmr_in_continuity")) {
      ierr = stress_balance->set_basal_melt_rate(&vbmr); CHKERRQ(ierr);
    }
  }

  return 0;
}

//! \brief Decide which bedrock thermal unit to use.
PetscErrorCode IceModel::allocate_bedrock_thermal_unit() {

  if (btu != NULL)
    return 0;

  btu = new PISMBedThermalUnit(grid, config);

  return 0;
}

//! \brief Decide which basal yield stress model to use.
PetscErrorCode IceModel::allocate_basal_yield_stress() {
  PetscErrorCode ierr;

  if (basal_yield_stress != NULL)
    return 0;

  bool use_ssa_velocity = config.get_flag("use_ssa_velocity"),
    do_blatter = config.get_flag("do_blatter");

  if (use_ssa_velocity || do_blatter) {
    bool hold_tauc;
    ierr = PISMOptionsIsSet("-hold_tauc", hold_tauc); CHKERRQ(ierr);

    if (hold_tauc) {
      basal_yield_stress = new PISMConstantYieldStress(grid, config);
    } else {
      basal_yield_stress = new PISMDefaultYieldStress(grid, config);
    }
  }

  return 0;
}

//! \brief Decide which basal resistance law to use.
PetscErrorCode IceModel::allocate_basal_resistance_law() {

  if (basal != NULL)
    return 0;

  bool do_pseudo_plastic_till = config.get_flag("do_pseudo_plastic_till");

  PetscScalar pseudo_plastic_q = config.get("pseudo_plastic_q"),
    pseudo_plastic_uthreshold = config.get("pseudo_plastic_uthreshold", "m/year", "m/s"),
    plastic_regularization = config.get("plastic_regularization", "1/year", "1/second");

  basal = new IceBasalResistancePlasticLaw(plastic_regularization,
                                           do_pseudo_plastic_till,
                                           pseudo_plastic_q,
                                           pseudo_plastic_uthreshold);

  return 0;
}

//! Allocate PISM's sub-models implementing some physical processes.
/*!
  This method is called after memory allocation but before filling any of
  IceModelVecs because all the physical parameters should be initialized before
  setting up the coupling or filling model-state variables.
 */
PetscErrorCode IceModel::allocate_submodels() {
  PetscErrorCode ierr;

  // this has to go first:
  ierr = allocate_enthalpy_converter(); CHKERRQ(ierr);
  // then this:
  ierr = allocate_flowlaw(); CHKERRQ(ierr);

  // this has to happen before allocate_stressbalance() is called
  ierr = allocate_basal_resistance_law(); CHKERRQ(ierr);

  ierr = allocate_stressbalance(); CHKERRQ(ierr);

  ierr = allocate_basal_yield_stress(); CHKERRQ(ierr);

  ierr = allocate_bedrock_thermal_unit(); CHKERRQ(ierr);

  ierr = allocate_bed_deformation(); CHKERRQ(ierr);

  return 0;
}


//! Initializes atmosphere and ocean couplers.
PetscErrorCode IceModel::init_couplers() {
  PetscErrorCode ierr;

  ierr = verbPrintf(3, grid.com,
		    "Initializing boundary models...\n"); CHKERRQ(ierr);

  if (surface != PETSC_NULL) {
    ierr = surface->init(variables); CHKERRQ(ierr);
  } else {  SETERRQ(grid.com, 2,"PISM ERROR: surface == PETSC_NULL");  }

  if (ocean != PETSC_NULL) {
    ierr = ocean->init(variables); CHKERRQ(ierr);
  } else {  SETERRQ(grid.com, 2,"PISM ERROR: ocean == PETSC_NULL");  }

  return 0;
}


//! Allocates work vectors.
PetscErrorCode IceModel::allocate_internal_objects() {
  PetscErrorCode ierr;
  PetscInt WIDE_STENCIL = grid.max_stencil_width;

  // various internal quantities
  // 2d work vectors
  for (int j = 0; j < nWork2d; j++) {
    char namestr[30];
    snprintf(namestr, sizeof(namestr), "work_vector_%d", j);
    ierr = vWork2d[j].create(grid, namestr, true, WIDE_STENCIL); CHKERRQ(ierr);
  }

  ierr = vWork2dV.create(grid, "vWork2dV", true); CHKERRQ(ierr);
  ierr = vWork2dV.set_attrs("internal", "velocity work vector", "", ""); CHKERRQ(ierr);

  // 3d work vectors
  ierr = vWork3d.create(grid,"work_vector_3d",false); CHKERRQ(ierr);
  ierr = vWork3d.set_attrs(
           "internal",
           "e.g. new values of temperature or age or enthalpy during time step",
           "", ""); CHKERRQ(ierr);

  return 0;
}


//! Miscellaneous initialization tasks plus tasks that need the fields that can come from regridding.
PetscErrorCode IceModel::misc_setup() {
  PetscErrorCode ierr;

  ierr = verbPrintf(3, grid.com, "Finishing initialization...\n"); CHKERRQ(ierr);

  ierr = set_output_size("-o_size", "Sets the 'size' of an output file.",
			 "medium", output_vars); CHKERRQ(ierr);

  ierr = init_ocean_kill(); CHKERRQ(ierr);
  ierr = init_diagnostics(); CHKERRQ(ierr);
  ierr = init_snapshots(); CHKERRQ(ierr);
  ierr = init_backups(); CHKERRQ(ierr);
  ierr = init_timeseries(); CHKERRQ(ierr);
  ierr = init_extras(); CHKERRQ(ierr);
  ierr = init_viewers(); CHKERRQ(ierr);

  // Make sure that we use the output_variable_order that works with NetCDF-4
  // parallel I/O. (For two reasons: it is faster and it will probably hang if
  // it is not "xyz".)

  if (config.get_string("io_format") == "netcdf4_parallel" &&
      config.get_string("output_variable_order") != "xyz") {
    PetscPrintf(grid.com,
                "PISM ERROR: due to a bug in NetCDF -io_format netcdf4_parallel requires -o_order xyz.\n");
    PISMEnd();
  }

  event_step      = grid.profiler->create("step",     "time spent doing time-stepping");
  event_velocity  = grid.profiler->create("velocity", "time spent updating ice velocity");

  event_energy  = grid.profiler->create("energy",   "time spent inside energy time-stepping");
  event_age     = grid.profiler->create("age",      "time spent inside age time-stepping");
  event_mass    = grid.profiler->create("masscont", "time spent inside mass continuity time-stepping");

  event_beddef  = grid.profiler->create("bed_def",  "time spent updating the bed deformation model");

  event_output    = grid.profiler->create("output", "time spent writing an output file");
  event_snapshots = grid.profiler->create("snapshots", "time spent writing snapshots");
  event_backups   = grid.profiler->create("backups", "time spent writing backups");

  return 0;
}

//! \brief Initialize the mask used by the -ocean_kill code.
PetscErrorCode IceModel::init_ocean_kill() {
  PetscErrorCode ierr;
  string filename;
  bool flag;

  if (!config.get_flag("ocean_kill"))
    return 0;

  ierr = PetscOptionsBegin(grid.com, "", "Fixed calving front options", ""); CHKERRQ(ierr);
  {
    ierr = PISMOptionsString("-ocean_kill", "Specifies a file to get -ocean_kill thickness from",
                             filename, flag, true); CHKERRQ(ierr);
  }
  ierr = PetscOptionsEnd(); CHKERRQ(ierr);

  MaskQuery m(vMask);

  IceModelVec2S thickness, *tmp;

  if (filename.empty()) {
    ierr = verbPrintf(2, grid.com,
                      "* Using ice thickness at the beginning of the run\n"
                      "  to set the fixed calving front location.\n"); CHKERRQ(ierr);
    tmp = &vH;
  } else {
    ierr = verbPrintf(2, grid.com,
                      "* Setting fixed calving front location using ice thickness from '%s'.\n",
                      filename.c_str()); CHKERRQ(ierr);

    ierr = thickness.create(grid, "thk", false); CHKERRQ(ierr);
    ierr = thickness.set_attrs("temporary", "land ice thickness",
                               "m", "land_ice_thickness"); CHKERRQ(ierr);
    ierr = thickness.set_attr("valid_min", 0.0); CHKERRQ(ierr);

    ierr = thickness.regrid(filename, true); CHKERRQ(ierr);

    tmp = &thickness;
  }

  ierr = ocean_kill_mask.begin_access(); CHKERRQ(ierr);
  ierr = tmp->begin_access(); CHKERRQ(ierr);
  ierr = vMask.begin_access(); CHKERRQ(ierr);

  for (PetscInt   i = grid.xs; i < grid.xs+grid.xm; ++i) {
    for (PetscInt j = grid.ys; j < grid.ys+grid.ym; ++j) {
      if ((*tmp)(i, j) > 0 || m.grounded(i, j) )
        ocean_kill_mask(i, j) = 0;
      else
        ocean_kill_mask(i, j) = 1;
    }
  }

  ierr = vMask.end_access(); CHKERRQ(ierr);
  ierr = tmp->end_access(); CHKERRQ(ierr);
  ierr = ocean_kill_mask.end_access(); CHKERRQ(ierr);

  return 0;
}

PetscErrorCode IceModel::allocate_bed_deformation() {
  PetscErrorCode ierr;
  string model = config.get_string("bed_deformation_model");
  set<string> choices;

  ierr = check_old_option_and_stop(grid.com, "-bed_def_iso", "-bed_def"); CHKERRQ(ierr);
  ierr = check_old_option_and_stop(grid.com, "-bed_def_lc",  "-bed_def"); CHKERRQ(ierr);

  choices.insert("none");
  choices.insert("iso");
#if (PISM_HAVE_FFTW==1)
  choices.insert("lc");
#endif

  ierr = PetscOptionsBegin(grid.com, "", "Bed deformation model", ""); CHKERRQ(ierr);
  {
    bool dummy;
    ierr = PISMOptionsList(grid.com, "-bed_def", "Specifies a bed deformation model.",
			 choices, model, model, dummy); CHKERRQ(ierr);

  }
  ierr = PetscOptionsEnd(); CHKERRQ(ierr);

  if (model == "none")
    return 0;

  if ((model == "iso") && (beddef == NULL)) {
    beddef = new PBPointwiseIsostasy(grid, config);
    return 0;
  }

#if (PISM_HAVE_FFTW==1)
  if ((model == "lc") && (beddef == NULL)) {
    beddef = new PBLingleClark(grid, config);
    return 0;
  }
#endif

  return 0;
}<|MERGE_RESOLUTION|>--- conflicted
+++ resolved
@@ -313,11 +313,7 @@
     ierr = nc.open(filename, NC_NOWRITE); CHKERRQ(ierr);
 
     for (unsigned int i = 0; i < names.size(); ++i) {
-<<<<<<< HEAD
-      ierr = nc.inq_grid(names[i], &grid);
-=======
-      ierr = nc.get_grid(filename, names[i], NOT_PERIODIC);
->>>>>>> d1499439
+      ierr = nc.inq_grid(names[i], &grid, NOT_PERIODIC);
       if (ierr == 0) break;
     }
 
