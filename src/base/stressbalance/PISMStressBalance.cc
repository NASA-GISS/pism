// Copyright (C) 2010, 2011, 2012, 2013, 2014, 2015, 2016 Constantine Khroulev and Ed Bueler
//
// This file is part of PISM.
//
// PISM is free software; you can redistribute it and/or modify it under the
// terms of the GNU General Public License as published by the Free Software
// Foundation; either version 3 of the License, or (at your option) any later
// version.
//
// PISM is distributed in the hope that it will be useful, but WITHOUT ANY
// WARRANTY; without even the implied warranty of MERCHANTABILITY or FITNESS
// FOR A PARTICULAR PURPOSE.  See the GNU General Public License for more
// details.
//
// You should have received a copy of the GNU General Public License
// along with PISM; if not, write to the Free Software
// Foundation, Inc., 51 Franklin St, Fifth Floor, Boston, MA  02110-1301  USA

#include "PISMStressBalance.hh"
#include "ShallowStressBalance.hh"
#include "SSB_Modifier.hh"
#include "coupler/PISMOcean.hh"
#include "base/enthalpyConverter.hh"
#include "base/rheology/FlowLaw.hh"
#include "base/util/IceGrid.hh"
#include "base/util/Mask.hh"
#include "base/util/PISMConfigInterface.hh"
#include "base/util/PISMVars.hh"
#include "base/util/error_handling.hh"
#include "base/util/Profiling.hh"
#include "base/util/IceModelVec2CellType.hh"

namespace pism {
namespace stressbalance {

StressBalance::StressBalance(IceGrid::ConstPtr g,
                             ShallowStressBalance *sb,
                             SSB_Modifier *ssb_mod)
  : Component(g), m_shallow_stress_balance(sb), m_modifier(ssb_mod) {

  m_basal_melt_rate = NULL;

  // allocate the vertical velocity field:
  m_w.create(m_grid, "wvel_rel", WITHOUT_GHOSTS);
  m_w.set_attrs("diagnostic",
                "vertical velocity of ice, relative to base of ice directly below",
                "m s-1", "");
  m_w.set_time_independent(false);
  m_w.metadata().set_string("glaciological_units", "m year-1");
  m_w.write_in_glaciological_units = true;

  m_strain_heating.create(m_grid, "strain_heating", WITHOUT_GHOSTS);
  m_strain_heating.set_attrs("internal",
                             "rate of strain heating in ice (dissipation heating)",
                             "W m-3", "");
}

StressBalance::~StressBalance() {
  delete m_shallow_stress_balance;
  delete m_modifier;
}

//! \brief Initialize the StressBalance object.
void StressBalance::init() {
  m_shallow_stress_balance->init();
  m_modifier->init();
}

void StressBalance::set_boundary_conditions(const IceModelVec2Int &locations,
                                            const IceModelVec2V &velocities) {
  m_shallow_stress_balance->set_boundary_conditions(locations, velocities);
}

//! \brief Set the basal melt rate. (If not NULL, it will be included in the
//! computation of the vertical valocity).
void StressBalance::set_basal_melt_rate(const IceModelVec2S &bmr_input) {
  m_basal_melt_rate = &bmr_input;
}

//! \brief Performs the shallow stress balance computation.
void StressBalance::update(bool fast, double sea_level,
                           const IceModelVec2S &melange_back_pressure) {

  // Tell the ShallowStressBalance object about the current sea level:
  m_shallow_stress_balance->set_sea_level_elevation(sea_level);

  const Profiling &profiling = m_grid->ctx()->profiling();

  try {
    profiling.begin("SSB");
    m_shallow_stress_balance->update(fast, melange_back_pressure);
    profiling.end("SSB");

    profiling.begin("SB modifier");
    const IceModelVec2V &velocity_2d = m_shallow_stress_balance->velocity();
    m_modifier->update(velocity_2d, fast);
    profiling.end("SB modifier");

    if (not fast) {

      const IceModelVec3 &u = m_modifier->velocity_u();
      const IceModelVec3 &v = m_modifier->velocity_v();

      profiling.begin("SB strain heat");
      this->compute_volumetric_strain_heating();
      profiling.end("SB strain heat");

      profiling.begin("SB vert. vel.");
      this->compute_vertical_velocity(u, v, m_basal_melt_rate, m_w);
      profiling.end("SB vert. vel.");
    }
  }
  catch (RuntimeError &e) {
    e.add_context("updating the stress balance");
    throw;
  }
}

const IceModelVec2V& StressBalance::advective_velocity() {
  return m_shallow_stress_balance->velocity();
}

const IceModelVec2Stag& StressBalance::diffusive_flux() {
  return m_modifier->diffusive_flux();
}

double StressBalance::max_diffusivity() {
  return m_modifier->max_diffusivity();
}

const IceModelVec3& StressBalance::velocity_u() {
  return m_modifier->velocity_u();
}

const IceModelVec3& StressBalance::velocity_v() {
  return m_modifier->velocity_v();
}

const IceModelVec3& StressBalance::velocity_w() {
  return m_w;
}

const IceModelVec2S& StressBalance::basal_frictional_heating() {
  return m_shallow_stress_balance->basal_frictional_heating();
}

const IceModelVec3& StressBalance::volumetric_strain_heating() {
  return m_strain_heating;
}

void StressBalance::compute_2D_principal_strain_rates(const IceModelVec2V &velocity,
                                                      const IceModelVec2CellType &mask,
                                                      IceModelVec2 &result) {
  m_shallow_stress_balance->compute_2D_principal_strain_rates(velocity, mask, result);
}

void StressBalance::compute_2D_stresses(const IceModelVec2V &velocity,
                                        const IceModelVec2CellType &mask,
                                        IceModelVec2 &result) {
  m_shallow_stress_balance->compute_2D_stresses(velocity, mask, result);
}

//! Compute vertical velocity using incompressibility of the ice.
/*!
The vertical velocity \f$w(x,y,z,t)\f$ is the velocity *relative to the
location of the base of the ice column*.  That is, the vertical velocity
computed here is identified as \f$\tilde w(x,y,s,t)\f$ in the page
[]@ref vertchange.

Thus \f$w<0\f$ here means that that
that part of the ice is getting closer to the base of the ice, and so on.
The slope of the bed (i.e. relative to the geoid) and/or the motion of the
bed (i.e. from bed deformation) do not affect the vertical velocity.

In fact the following statement is exactly true if the basal melt rate is zero:
the vertical velocity at a point in the ice is positive (negative) if and only
if the average horizontal divergence of the horizontal velocity, in the portion
of the ice column below that point, is negative (positive).
In particular, because \f$z=0\f$ is the location of the base of the ice
always, the only way to have \f$w(x,y,0,t) \ne 0\f$ is to have a basal melt
rate.

Incompressibility itself says
   \f[ \nabla\cdot\mathbf{U} + \frac{\partial w}{\partial z} = 0. \f]
This is immediately equivalent to the integral
   \f[ w(x,y,z,t) = - \int_{b(x,y,t)}^{z} \nabla\cdot\mathbf{U}\,d\zeta
                           + w_b(x,y,t). \f]
Here the value \f$w_b(x,y,t)\f$ is either zero or the negative of the basal melt rate
according to the value of the flag `include_bmr_in_continuity`.

The vertical integral is computed by the trapezoid rule.
 */
void StressBalance::compute_vertical_velocity(const IceModelVec3 &u,
                                              const IceModelVec3 &v,
                                              const IceModelVec2S *basal_melt_rate,
                                              IceModelVec3 &result) {

  const IceModelVec2CellType &mask = *m_grid->variables().get_2d_cell_type("mask");

  Config::ConstPtr config = m_grid->ctx()->config();

  const bool use_upstream_fd = config->get_string("stress_balance_vertical_velocity_approximation") == "upstream";

  IceModelVec::AccessList list;
  list.add(u);
  list.add(v);
  list.add(result);
  list.add(mask);

  if (basal_melt_rate) {
    list.add(*basal_melt_rate);
  }

  const std::vector<double> &z = m_grid->z();
  const unsigned int Mz = m_grid->Mz();

  const double
    dx = m_grid->dx(),
    dy = m_grid->dy();

  std::vector<double> u_x_plus_v_y(Mz);

  for (Points p(*m_grid); p; p.next()) {
    const int i = p.i(), j = p.j();

    double *w_ij = result.get_column(i,j);

    const double
      *u_w  = u.get_column(i-1,j),
      *u_ij = u.get_column(i,j),
      *u_e  = u.get_column(i+1,j);
    const double
      *v_s  = v.get_column(i,j-1),
      *v_ij = v.get_column(i,j),
      *v_n  = v.get_column(i,j+1);

    double
      west  = 1.0,
      east  = 1.0,
      south = 1.0,
      north = 1.0;
    double
      D_x = 0,                  // 1/(dx), 1/(2dx), or 0
      D_y = 0;                  // 1/(dy), 1/(2dy), or 0

    // Switch between second-order centered differences in the interior and
    // first-order one-sided differences at ice margins.

    // x-derivative
    {
<<<<<<< HEAD
      // use basal velocity to determine FD direction ("upwind" when it's clear, centered when it's
      // not)
      if (use_upstream_fd) {
        const double
          uw = 0.5 * (u_w[0] + u_ij[0]),
          ue = 0.5 * (u_ij[0] + u_e[0]);

        if (uw > 0.0 and ue >= 0.0) {
          west = 1.0;
          east = 0.0;
        } else if (uw <= 0.0 and ue < 0.0) {
          west = 0.0;
          east = 1.0;
        } else {
          west = 1.0;
          east = 1.0;
        }
      }

      if ((m.icy(i,j) && m.ice_free(i+1,j)) || (m.ice_free(i,j) && m.icy(i+1,j))) {
=======
      if ((mask.icy(i,j) && mask.ice_free(i+1,j)) or (mask.ice_free(i,j) && mask.icy(i+1,j))) {
>>>>>>> 0ebac06b
        east = 0;
      }
      if ((mask.icy(i,j) && mask.ice_free(i-1,j)) or (mask.ice_free(i,j) && mask.icy(i-1,j))) {
        west = 0;
      }

      if (east + west > 0) {
        D_x = 1.0 / (dx * (east + west));
      } else {
        D_x = 0.0;
      }
    }

    // y-derivative
    {
<<<<<<< HEAD
      // use basal velocity to determine FD direction ("upwind" when it's clear, centered when it's
      // not)
      if (use_upstream_fd) {
        const double
          vs = 0.5 * (v_s[0] + v_ij[0]),
          vn = 0.5 * (v_ij[0] + v_n[0]);

        if (vs > 0.0 and vn >= 0.0) {
          south = 1.0;
          north = 0.0;
        } else if (vs <= 0.0 and vn < 0.0) {
          south = 0.0;
          north = 1.0;
        } else {
          south = 1.0;
          north = 1.0;
        }
      }

      if ((m.icy(i,j) && m.ice_free(i,j+1)) || (m.ice_free(i,j) && m.icy(i,j+1))) {
=======
      if ((mask.icy(i,j) && mask.ice_free(i,j+1)) or (mask.ice_free(i,j) && mask.icy(i,j+1))) {
>>>>>>> 0ebac06b
        north = 0;
      }
      if ((mask.icy(i,j) && mask.ice_free(i,j-1)) or (mask.ice_free(i,j) && mask.icy(i,j-1))) {
        south = 0;
      }

      if (north + south > 0) {
        D_y = 1.0 / (dy * (north + south));
      } else {
        D_y = 0.0;
      }
    }

    // compute u_x + v_y using a vectorizable loop
    for (unsigned int k = 0; k < Mz; ++k) {
      double
        u_x = D_x * (west  * (u_ij[k] - u_w[k]) + east  * (u_e[k] - u_ij[k])),
        v_y = D_y * (south * (v_ij[k] - v_s[k]) + north * (v_n[k] - v_ij[k]));
      u_x_plus_v_y[k] = u_x + v_y;
    }

    // at the base: include the basal melt rate
    if (basal_melt_rate != NULL) {
      w_ij[0] = - (*basal_melt_rate)(i,j);
    } else {
      w_ij[0] = 0.0;
    }

    // within the ice and above:
    for (unsigned int k = 1; k < Mz; ++k) {
      const double dz = z[k] - z[k-1];

      w_ij[k] = w_ij[k - 1] - (0.5 * dz) * (u_x_plus_v_y[k] + u_x_plus_v_y[k - 1]);
    }
  }
}

/**
 * This function computes \f$D^2\f$ defined by
 *
 * \f[ 2D^2 = D_{ij} D_{ij}\f]
 * or
 * \f[
 * D^2 = \frac{1}{2}\,\left(\frac{1}{2}\,(v_{z})^2 + (v_{y} + u_{x})^2 +
 *       (v_{y})^2 + \frac{1}{2}\,(v_{x} + u_{y})^2 + \frac{1}{2}\,(u_{z})^2 +
 *       (u_{x})^2\right)
 * \f]
 *
 * (note the use of the summation convention). Here \f$D_{ij}\f$ is the
 * strain rate tensor. See
 * StressBalance::compute_volumetric_strain_heating() for details.
 *
 * @param u_x,u_y,u_z partial derivatives of \f$u\f$, the x-component of the ice velocity
 * @param v_x,v_y,v_z partial derivatives of \f$v\f$, the y-component of the ice velocity
 *
 * @return \f$D^2\f$, where \f$D\f$ is defined above.
 */
static inline double D2(double u_x, double u_y, double u_z, double v_x, double v_y, double v_z) {
  return 0.5 * (PetscSqr(u_x + v_y) + u_x*u_x + v_y*v_y + 0.5 * (PetscSqr(u_y + v_x) + u_z*u_z + v_z*v_z));
}

/**
  \brief Computes the volumetric strain heating using horizontal
  velocity.

  Following the notation used in [\ref BBssasliding], let \f$u\f$ be a
  three-dimensional *vector* velocity field. Then the strain rate
  tensor \f$D_{ij}\f$ is defined by

  \f[ D_{ij} = \frac 12 \left(\diff{u_{i}}{x_{j}} + \diff{u_{j}}{x_{i}} \right), \f]

  Where \f$i\f$ and \f$j\f$ range from \f$1\f$ to \f$3\f$.

  The flow law in the viscosity form states

  \f[ \tau_{ij} = 2 \eta D_{ij}, \f]

  and the nonlinear ice viscosity satisfies

  \f[ 2 \eta = B(T) D^{(1/n) - 1}. \f]

  Here \f$D^{2}\f$ is defined by \f$2D^{2} = D_{ij}D_{ij}\f$ (using the
  summation convention) and \f$B(T) = A(T)^{-1/n}\f$ is the ice hardness.

  Now the volumetric strain heating is

  \f[ \Sigma = \sum_{i,j=1}^{3}D_{ij}\tau_{ij} = 2 B(T) D^{(1/n) + 1}. \f]

  We use an *approximation* of \f$D_{ij}\f$ common in shallow ice models:

  - we assume that horizontal derivatives of the vertical velocity are
    much smaller than \f$z\f$ derivatives horizontal velocity
    components \f$u\f$ and \f$v\f$. (We drop \f$w_x\f$ and \f$w_y\f$
    terms in \f$D_{ij}\f$.)

  - we use the incompressibility of ice to approximate \f$w_z\f$:

  \f[ w_z = - (u_x + v_y). \f]

  Requires ghosts of `u` and `v` velocity components and uses the fact
  that `u` and `v` above the ice are filled using constant
  extrapolation.

  Resulting field does not have ghosts.

  Below is the *Maxima* code that produces the expression evaluated by D2().

       derivabbrev : true;
       U : [u, v, w]; X : [x, y, z]; depends(U, X);
       gradef(w, x, 0); gradef(w, y, 0);
       gradef(w, z, -(diff(u, x) + diff(v, y)));
       d[i,j] := 1/2 * (diff(U[i], X[j]) + diff(U[j], X[i]));
       D : genmatrix(d, 3, 3), ratsimp, factor;
       tex('D = D);
       tex('D^2 = 1/2 * mat_trace(D . D));

  @return 0 on success
 */
void StressBalance::compute_volumetric_strain_heating() {
  PetscErrorCode ierr;

  const rheology::FlowLaw *flow_law = m_shallow_stress_balance->flow_law();
  EnthalpyConverter::Ptr EC = m_shallow_stress_balance->enthalpy_converter();

  const IceModelVec3
    &u = m_modifier->velocity_u(),
    &v = m_modifier->velocity_v();

  const IceModelVec2S *thickness = m_grid->variables().get_2d_scalar("land_ice_thickness");
  const IceModelVec3  *enthalpy  = m_grid->variables().get_3d_scalar("enthalpy");

  const IceModelVec2CellType &mask = *m_grid->variables().get_2d_cell_type("mask");

  double
    enhancement_factor = flow_law->enhancement_factor(),
    n = flow_law->exponent(),
    exponent = 0.5 * (1.0 / n + 1.0),
    e_to_a_power = pow(enhancement_factor,-1.0/n);

  IceModelVec::AccessList list;
  list.add(mask);
  list.add(*enthalpy);
  list.add(m_strain_heating);
  list.add(*thickness);
  list.add(u);
  list.add(v);

  const std::vector<double> &z = m_grid->z();
  const unsigned int Mz = m_grid->Mz();
  std::vector<double> depth(Mz), pressure(Mz), hardness(Mz);

  ParallelSection loop(m_grid->com);
  try {
    for (Points p(*m_grid); p; p.next()) {
      const int i = p.i(), j = p.j();

      double H = (*thickness)(i,j);
      int ks = m_grid->kBelowHeight(H);
      const double
        *u_ij, *u_w, *u_n, *u_e, *u_s,
        *v_ij, *v_w, *v_n, *v_e, *v_s;
      double *Sigma;
      const double *E_ij;

      double west = 1, east = 1, south = 1, north = 1,
        D_x = 0,                // 1/(dx), 1/(2dx), or 0
        D_y = 0;                // 1/(dy), 1/(2dy), or 0

      // x-derivative
      {
        if ((mask.icy(i,j) and mask.ice_free(i+1,j)) or (mask.ice_free(i,j) and mask.icy(i+1,j))) {
          east = 0;
        }
        if ((mask.icy(i,j) and mask.ice_free(i-1,j)) or (mask.ice_free(i,j) and mask.icy(i-1,j))) {
          west = 0;
        }

        if (east + west > 0) {
          D_x = 1.0 / (m_grid->dx() * (east + west));
        } else {
          D_x = 0.0;
        }
      }

      // y-derivative
      {
        if ((mask.icy(i,j) and mask.ice_free(i,j+1)) or (mask.ice_free(i,j) and mask.icy(i,j+1))) {
          north = 0;
        }
        if ((mask.icy(i,j) and mask.ice_free(i,j-1)) or (mask.ice_free(i,j) and mask.icy(i,j-1))) {
          south = 0;
        }

        if (north + south > 0) {
          D_y = 1.0 / (m_grid->dy() * (north + south));
        } else {
          D_y = 0.0;
        }
      }

      u_ij = u.get_column(i,     j);
      u_w  = u.get_column(i - 1, j);
      u_e  = u.get_column(i + 1, j);
      u_s  = u.get_column(i,     j - 1);
      u_n  = u.get_column(i,     j + 1);

      v_ij = v.get_column(i,     j);
      v_w  = v.get_column(i - 1, j);
      v_e  = v.get_column(i + 1, j);
      v_s  = v.get_column(i,     j - 1);
      v_n  = v.get_column(i,     j + 1);

      E_ij = enthalpy->get_column(i, j);
      Sigma = m_strain_heating.get_column(i, j);

      for (int k = 0; k <= ks; ++k) {
        depth[k] = H - z[k]; // FIXME issue #15
      }

      // pressure added by the ice (i.e. pressure difference between the
      // current level and the top of the column)
      EC->pressure(depth, ks, pressure);

      flow_law->hardness_n(E_ij, &pressure[0], ks + 1, &hardness[0]);

      for (int k = 0; k <= ks; ++k) {
        double dz;

        double u_z = 0.0, v_z = 0.0,
          u_x = D_x * (west  * (u_ij[k] - u_w[k]) + east  * (u_e[k] - u_ij[k])),
          u_y = D_y * (south * (u_ij[k] - u_s[k]) + north * (u_n[k] - u_ij[k])),
          v_x = D_x * (west  * (v_ij[k] - v_w[k]) + east  * (v_e[k] - v_ij[k])),
          v_y = D_y * (south * (v_ij[k] - v_s[k]) + north * (v_n[k] - v_ij[k]));

        if (k > 0) {
          dz = z[k+1] - z[k-1];
          u_z = (u_ij[k+1] - u_ij[k-1]) / dz;
          v_z = (v_ij[k+1] - v_ij[k-1]) / dz;
        } else {
          // use one-sided differences for u_z and v_z on the bottom level
          dz = z[1] - z[0];
          u_z = (u_ij[1] - u_ij[0]) / dz;
          v_z = (v_ij[1] - v_ij[0]) / dz;
        }

        Sigma[k] = 2.0 * e_to_a_power * hardness[k] * pow(D2(u_x, u_y, u_z, v_x, v_y, v_z), exponent);
      } // k-loop

      int remaining_levels = Mz - (ks + 1);
      if (remaining_levels > 0) {
        ierr = PetscMemzero(&Sigma[ks+1],
                            remaining_levels*sizeof(double));
        PISM_CHK(ierr, "PetscMemzero");
      }
    }
  } catch (...) {
    loop.failed();
  }
  loop.check();
}

std::string StressBalance::stdout_report() {
  return m_shallow_stress_balance->stdout_report() + m_modifier->stdout_report();
}

ShallowStressBalance* StressBalance::get_stressbalance() {
  return m_shallow_stress_balance;
}

SSB_Modifier* StressBalance::get_ssb_modifier() {
  return m_modifier;
}

void StressBalance::define_variables_impl(const std::set<std::string> &vars, const PIO &nc,
                                               IO_Type nctype) {

  m_shallow_stress_balance->define_variables(vars, nc, nctype);
  m_modifier->define_variables(vars, nc, nctype);
}


void StressBalance::write_variables_impl(const std::set<std::string> &vars, const PIO &nc) {

  m_shallow_stress_balance->write_variables(vars, nc);
  m_modifier->write_variables(vars, nc);
}

void StressBalance::add_vars_to_output_impl(const std::string &keyword, std::set<std::string> &result) {

  m_shallow_stress_balance->add_vars_to_output(keyword, result);
  m_modifier->add_vars_to_output(keyword, result);
}

} // end of namespace stressbalance
} // end of namespace pism<|MERGE_RESOLUTION|>--- conflicted
+++ resolved
@@ -248,7 +248,6 @@
 
     // x-derivative
     {
-<<<<<<< HEAD
       // use basal velocity to determine FD direction ("upwind" when it's clear, centered when it's
       // not)
       if (use_upstream_fd) {
@@ -268,13 +267,10 @@
         }
       }
 
-      if ((m.icy(i,j) && m.ice_free(i+1,j)) || (m.ice_free(i,j) && m.icy(i+1,j))) {
-=======
-      if ((mask.icy(i,j) && mask.ice_free(i+1,j)) or (mask.ice_free(i,j) && mask.icy(i+1,j))) {
->>>>>>> 0ebac06b
+      if ((mask.icy(i,j) and mask.ice_free(i+1,j)) or (mask.ice_free(i,j) and mask.icy(i+1,j))) {
         east = 0;
       }
-      if ((mask.icy(i,j) && mask.ice_free(i-1,j)) or (mask.ice_free(i,j) && mask.icy(i-1,j))) {
+      if ((mask.icy(i,j) and mask.ice_free(i-1,j)) or (mask.ice_free(i,j) and mask.icy(i-1,j))) {
         west = 0;
       }
 
@@ -287,7 +283,6 @@
 
     // y-derivative
     {
-<<<<<<< HEAD
       // use basal velocity to determine FD direction ("upwind" when it's clear, centered when it's
       // not)
       if (use_upstream_fd) {
@@ -307,13 +302,10 @@
         }
       }
 
-      if ((m.icy(i,j) && m.ice_free(i,j+1)) || (m.ice_free(i,j) && m.icy(i,j+1))) {
-=======
-      if ((mask.icy(i,j) && mask.ice_free(i,j+1)) or (mask.ice_free(i,j) && mask.icy(i,j+1))) {
->>>>>>> 0ebac06b
+      if ((mask.icy(i,j) and mask.ice_free(i,j+1)) or (mask.ice_free(i,j) and mask.icy(i,j+1))) {
         north = 0;
       }
-      if ((mask.icy(i,j) && mask.ice_free(i,j-1)) or (mask.ice_free(i,j) && mask.icy(i,j-1))) {
+      if ((mask.icy(i,j) and mask.ice_free(i,j-1)) or (mask.ice_free(i,j) and mask.icy(i,j-1))) {
         south = 0;
       }
 
