// Copyright (C) 2004-2014 Jed Brown, Ed Bueler and Constantine Khroulev
//
// This file is part of PISM.
//
// PISM is free software; you can redistribute it and/or modify it under the
// terms of the GNU General Public License as published by the Free Software
// Foundation; either version 3 of the License, or (at your option) any later
// version.
//
// PISM is distributed in the hope that it will be useful, but WITHOUT ANY
// WARRANTY; without even the implied warranty of MERCHANTABILITY or FITNESS
// FOR A PARTICULAR PURPOSE.  See the GNU General Public License for more
// details.
//
// You should have received a copy of the GNU General Public License
// along with PISM; if not, write to the Free Software
// Foundation, Inc., 51 Franklin St, Fifth Floor, Boston, MA  02110-1301  USA

#include <cmath>
#include <cstring>
#include <sstream>
#include <algorithm>
#include <petscdmda.h>

#include "iceModel.hh"
#include "pism_signal.h"
#include "PISMStressBalance.hh"
#include "PISMSurface.hh"
#include "PISMOcean.hh"
#include "PISMBedDef.hh"
#include "bedrockThermalUnit.hh"
#include "PISMHydrology.hh"
#include "PISMYieldStress.hh"
#include "basal_resistance.hh"
#include "enthalpyConverter.hh"
#include "pism_options.hh"
#include "IceGrid.hh"
#include "PISMDiagnostic.hh"
#include "PISMIcebergRemover.hh"
#include "PISMOceanKill.hh"
#include "PISMFloatKill.hh"
#include "PISMCalvingAtThickness.hh"
#include "PISMEigenCalving.hh"

namespace pism {

IceModel::IceModel(IceGrid &g, PISMConfig &conf, PISMConfig &conf_overrides)
  : grid(g),
    config(conf),
    overrides(conf_overrides),
    global_attributes("PISM_GLOBAL", g.get_unit_system()),
    mapping("mapping", g.get_unit_system()),
    run_stats("run_stats", g.get_unit_system()),
    extra_bounds("time_bounds", config.get_string("time_dimension_name"), g.get_unit_system()),
    timestamp("timestamp", config.get_string("time_dimension_name"), g.get_unit_system()) {

  extra_bounds.set_units(grid.time->units_string());

  timestamp.set_units("hours");
  timestamp.set_string("long_name", "wall-clock time since the beginning of the run");

  pism_signal = 0;
  signal(SIGTERM, pism_signal_handler);
  signal(SIGUSR1, pism_signal_handler);
  signal(SIGUSR2, pism_signal_handler);

  subglacial_hydrology = NULL;
  basal_yield_stress_model = NULL;

  stress_balance = NULL;

  external_surface_model = false;
  external_ocean_model   = false;

  surface = NULL;
  ocean   = NULL;
  beddef  = NULL;

  EC  = NULL;
  btu = NULL;

  iceberg_remover             = NULL;
  ocean_kill_calving          = NULL;
  float_kill_calving          = NULL;
  thickness_threshold_calving = NULL;
  eigen_calving               = NULL;

  executable_short_name = "pism"; // drivers typically override this

  // initializr maximum |u|,|v|,|w| in ice
  gmaxu = 0;
  gmaxv = 0;
  gmaxw = 0;

  // set default locations of the column used by -view_system
  id = (grid.Mx - 1)/2;
  jd = (grid.My - 1)/2;

  global_attributes.set_string("Conventions", "CF-1.5");
  global_attributes.set_string("source", std::string("PISM ") + PISM_Revision);

  // Do not save snapshots by default:
  save_snapshots = false;
  // Do not save time-series by default:
  save_ts        = false;
  save_extra     = false;

  reset_counters();
}

void IceModel::reset_counters() {
  CFLmaxdt     = 0.0;
  CFLmaxdt2D   = 0.0;
  CFLviolcount = 0;
  dt_TempAge   = 0.0;
  dt_from_cfl  = 0.0;

  gmaxu = 0.0;
  gmaxv = 0.0;
  gmaxw = 0.0;

  maxdt_temporary = 0.0;
  dt              = 0.0;
  dt_force        = 0.0;
  skipCountDown   = 0;

  timestep_hit_multiples_last_time = grid.time->current();

  grounded_basal_ice_flux_cumulative = 0;
  nonneg_rule_flux_cumulative        = 0;
  sub_shelf_ice_flux_cumulative      = 0;
  surface_ice_flux_cumulative        = 0;
  sum_divQ_SIA_cumulative            = 0;
  sum_divQ_SSA_cumulative            = 0;
  Href_to_H_flux_cumulative          = 0;
  H_to_Href_flux_cumulative          = 0;
  discharge_flux_cumulative          = 0;
}


IceModel::~IceModel() {

  // de-allocate time-series diagnostics
  std::map<std::string,PISMTSDiagnostic*>::iterator i = ts_diagnostics.begin();
  while (i != ts_diagnostics.end()) delete (i++)->second;

  // de-allocate diagnostics
  std::map<std::string,PISMDiagnostic*>::iterator j = diagnostics.begin();
  while (j != diagnostics.end()) delete (j++)->second;


  // de-allocate viewers
  std::map<std::string,PetscViewer>::iterator k = viewers.begin();
  while (k != viewers.end()) {
    if ((*k).second != PETSC_NULL) {
      PetscViewerDestroy(&(*k).second);
      ++k;
    }
  }

  delete stress_balance;

  if (external_ocean_model == false)
    delete ocean;

  if (external_surface_model == false)
    delete surface;

  delete beddef;

  delete subglacial_hydrology;
  delete basal_yield_stress_model;
  delete EC;
  delete btu;

  delete iceberg_remover;
  delete ocean_kill_calving;
  delete float_kill_calving;
  delete thickness_threshold_calving;
  delete eigen_calving;
}


//! Allocate all IceModelVecs defined in IceModel.
/*!
  This procedure allocates the memory used to store model state, diagnostic and
  work vectors and sets metadata.

  Default values should not be set here; please use set_vars_from_options().

  All the memory allocated here is freed by IceModelVecs' destructors.
*/
PetscErrorCode IceModel::createVecs() {
  PetscErrorCode ierr;
  int WIDE_STENCIL = grid.max_stencil_width;

  ierr = verbPrintf(3, grid.com,
                    "Allocating memory...\n"); CHKERRQ(ierr);

  // get the list of selected calving methods:
  std::istringstream calving_methods_list(config.get_string("calving_methods"));
  std::string calving_method_name;
  std::set<std::string> calving_methods;

  while (getline(calving_methods_list, calving_method_name, ','))
    calving_methods.insert(calving_method_name);

  // The following code creates (and documents -- to some extent) the
  // variables. The main (and only) principle here is using standard names from
  // the CF conventions; see
  // http://cf-pcmdi.llnl.gov/documents/cf-standard-names

  ierr = Enth3.create(grid, "enthalpy", WITH_GHOSTS, WIDE_STENCIL); CHKERRQ(ierr);
  // POSSIBLE standard name = land_ice_enthalpy
  ierr = Enth3.set_attrs("model_state",
                         "ice enthalpy (includes sensible heat, latent heat, pressure)",
                         "J kg-1", ""); CHKERRQ(ierr);
  ierr = variables.add(Enth3); CHKERRQ(ierr);

  if (config.get_flag("do_cold_ice_methods")) {
    // ice temperature
    ierr = T3.create(grid, "temp", WITH_GHOSTS); CHKERRQ(ierr);
    ierr = T3.set_attrs("model_state", "ice temperature", "K", "land_ice_temperature"); CHKERRQ(ierr);
    T3.metadata().set_double("valid_min", 0.0);
    ierr = variables.add(T3); CHKERRQ(ierr);

    Enth3.metadata().set_string("pism_intent", "diagnostic");
  }

  // age of ice but only if age will be computed
  if (config.get_flag("do_age")) {
    ierr = tau3.create(grid, "age", WITH_GHOSTS, WIDE_STENCIL); CHKERRQ(ierr);
    // PROPOSED standard_name = land_ice_age
    ierr = tau3.set_attrs("model_state", "age of ice",
                          "s", ""); CHKERRQ(ierr);
    ierr = tau3.set_glaciological_units("years");
    tau3.write_in_glaciological_units = true;
    tau3.metadata().set_double("valid_min", 0.0);
    ierr = variables.add(tau3); CHKERRQ(ierr);
  }

  // ice upper surface elevation
  ierr = ice_surface_elevation.create(grid, "usurf", WITH_GHOSTS, WIDE_STENCIL); CHKERRQ(ierr);
  ierr = ice_surface_elevation.set_attrs("diagnostic", "ice upper surface elevation",
                      "m", "surface_altitude"); CHKERRQ(ierr);
  ierr = variables.add(ice_surface_elevation); CHKERRQ(ierr);

  // land ice thickness
  ierr = ice_thickness.create(grid, "thk", WITH_GHOSTS, WIDE_STENCIL); CHKERRQ(ierr);
  ierr = ice_thickness.set_attrs("model_state", "land ice thickness",
                                 "m", "land_ice_thickness"); CHKERRQ(ierr);
  ice_thickness.metadata().set_double("valid_min", 0.0);
  ierr = variables.add(ice_thickness); CHKERRQ(ierr);

  // bedrock surface elevation
  ierr = bed_topography.create(grid, "topg", WITH_GHOSTS, WIDE_STENCIL); CHKERRQ(ierr);
  ierr = bed_topography.set_attrs("model_state", "bedrock surface elevation",
                                  "m", "bedrock_altitude"); CHKERRQ(ierr);
  ierr = variables.add(bed_topography); CHKERRQ(ierr);

  if (config.get_flag("sub_groundingline")) {
    ierr = gl_mask.create(grid, "gl_mask", WITHOUT_GHOSTS); CHKERRQ(ierr);
    ierr = gl_mask.set_attrs("internal",
                             "fractional grounded/floating mask (floating=0, grounded=1)",
                             "", ""); CHKERRQ(ierr);
    ierr = variables.add(gl_mask); CHKERRQ(ierr);

    ierr = gl_mask_x.create(grid, "gl_mask_x", WITHOUT_GHOSTS); CHKERRQ(ierr);
    ierr = gl_mask_x.set_attrs("internal",
                               "fractional grounded/floating mask in x-direction (floating=0, grounded=1)",
                               "", ""); CHKERRQ(ierr);
    ierr = variables.add(gl_mask_x); CHKERRQ(ierr);

    ierr = gl_mask_y.create(grid, "gl_mask_y", WITHOUT_GHOSTS); CHKERRQ(ierr);
    ierr = gl_mask_y.set_attrs("internal",
                               "fractional grounded/floating mask in y-direction (floating=0, grounded=1)",
                               "", ""); CHKERRQ(ierr);
    ierr = variables.add(gl_mask_y); CHKERRQ(ierr);
  }

  // grounded_dragging_floating integer mask
  if(calving_methods.find("eigen_calving") != calving_methods.end()) {
    ierr = vMask.create(grid, "mask", WITH_GHOSTS, 3); CHKERRQ(ierr);
    // This wider stencil is required by the calving code when asking
    // for mask values at the ice margin (offset+1)
  } else {
    ierr = vMask.create(grid, "mask", WITH_GHOSTS, WIDE_STENCIL); CHKERRQ(ierr);
  }
  ierr = vMask.set_attrs("diagnostic", "ice-type (ice-free/grounded/floating/ocean) integer mask",
                         "", ""); CHKERRQ(ierr);
  std::vector<double> mask_values(4);
  mask_values[0] = MASK_ICE_FREE_BEDROCK;
  mask_values[1] = MASK_GROUNDED;
  mask_values[2] = MASK_FLOATING;
  mask_values[3] = MASK_ICE_FREE_OCEAN;
  vMask.metadata().set_doubles("flag_values", mask_values);
  vMask.metadata().set_string("flag_meanings",
                              "ice_free_bedrock grounded_ice floating_ice ice_free_ocean");
  ierr = variables.add(vMask); CHKERRQ(ierr);

  // upward geothermal flux at bedrock surface
  ierr = geothermal_flux.create(grid, "bheatflx", WITH_GHOSTS, WIDE_STENCIL); CHKERRQ(ierr);
  // PROPOSED standard_name = lithosphere_upward_heat_flux
  ierr = geothermal_flux.set_attrs("climate_steady", "upward geothermal flux at bedrock surface",
                        "W m-2", ""); CHKERRQ(ierr);
  ierr = geothermal_flux.set_glaciological_units("mW m-2");
  geothermal_flux.write_in_glaciological_units = true;
  geothermal_flux.set_time_independent(true);
  ierr = variables.add(geothermal_flux); CHKERRQ(ierr);

  // temperature seen by top of bedrock thermal layer
  ierr = bedtoptemp.create(grid, "bedtoptemp", WITHOUT_GHOSTS); CHKERRQ(ierr);
  ierr = bedtoptemp.set_attrs("internal",
                              "temperature of top of bedrock thermal layer",
                              "K", ""); CHKERRQ(ierr);
  ierr = bedtoptemp.set_glaciological_units("K");
  ierr = variables.add(bedtoptemp); CHKERRQ(ierr);

  // yield stress for basal till (plastic or pseudo-plastic model)
  {
    ierr = basal_yield_stress.create(grid, "tauc", WITH_GHOSTS, WIDE_STENCIL); CHKERRQ(ierr);
    // PROPOSED standard_name = land_ice_basal_material_yield_stress
    ierr = basal_yield_stress.set_attrs("diagnostic",
                                        "yield stress for basal till (plastic or pseudo-plastic model)",
                                        "Pa", ""); CHKERRQ(ierr);
    ierr = variables.add(basal_yield_stress); CHKERRQ(ierr);
  }

  // bedrock uplift rate
  ierr = bed_uplift_rate.create(grid, "dbdt", WITHOUT_GHOSTS); CHKERRQ(ierr);
  ierr = bed_uplift_rate.set_attrs("model_state", "bedrock uplift rate",
                                   "m s-1", "tendency_of_bedrock_altitude"); CHKERRQ(ierr);
  ierr = bed_uplift_rate.set_glaciological_units("m year-1");
  bed_uplift_rate.write_in_glaciological_units = true;
  ierr = variables.add(bed_uplift_rate); CHKERRQ(ierr);

  // basal melt rate
  ierr = basal_melt_rate.create(grid, "bmelt", WITH_GHOSTS, WIDE_STENCIL); CHKERRQ(ierr);
  // ghosted to allow the "redundant" computation of tauc
  ierr = basal_melt_rate.set_attrs("model_state",
                                   "ice basal melt rate from energy conservation and subshelf melt, in ice thickness per time",
                                   "m s-1", "land_ice_basal_melt_rate"); CHKERRQ(ierr);
  ierr = basal_melt_rate.set_glaciological_units("m year-1"); CHKERRQ(ierr);
  basal_melt_rate.write_in_glaciological_units = true;
  basal_melt_rate.metadata().set_string("comment", "positive basal melt rate corresponds to ice loss");
  ierr = variables.add(basal_melt_rate); CHKERRQ(ierr);

  // longitude
  ierr = vLongitude.create(grid, "lon", WITH_GHOSTS); CHKERRQ(ierr);
  ierr = vLongitude.set_attrs("mapping", "longitude", "degree_east", "longitude"); CHKERRQ(ierr);
  vLongitude.set_time_independent(true);
  vLongitude.metadata().set_string("coordinates", "");
  vLongitude.metadata().set_string("grid_mapping", "");
  vLongitude.metadata().set_double("valid_min", -180.0);
  vLongitude.metadata().set_double("valid_max",  180.0);
  ierr = variables.add(vLongitude); CHKERRQ(ierr);

  // latitude
  ierr = vLatitude.create(grid, "lat", WITH_GHOSTS); CHKERRQ(ierr); // has ghosts so that we can compute cell areas
  ierr = vLatitude.set_attrs("mapping", "latitude", "degree_north", "latitude"); CHKERRQ(ierr);
  vLatitude.set_time_independent(true);
  vLatitude.metadata().set_string("coordinates", "");
  vLatitude.metadata().set_string("grid_mapping", "");
  vLatitude.metadata().set_double("valid_min", -90.0);
  vLatitude.metadata().set_double("valid_max",  90.0);
  ierr = variables.add(vLatitude); CHKERRQ(ierr);

  if (config.get_flag("part_grid") == true) {
    // Href
    ierr = vHref.create(grid, "Href", WITH_GHOSTS); CHKERRQ(ierr);
    ierr = vHref.set_attrs("model_state", "temporary ice thickness at calving front boundary",
                           "m", ""); CHKERRQ(ierr);
    ierr = variables.add(vHref); CHKERRQ(ierr);
  }

  if (config.get_string("calving_methods").find("eigen_calving") != std::string::npos ||
      config.get_flag("do_fracture_density") == true) {

    ierr = strain_rates.create(grid, "edot", WITH_GHOSTS,
                               2, // stencil width, has to match or exceed the "offset" in eigenCalving
                               2); CHKERRQ(ierr);

    ierr = strain_rates.set_name("edot_1", 0); CHKERRQ(ierr);
    ierr = strain_rates.set_attrs("internal",
                                  "major principal component of horizontal strain-rate",
                                  "1/s", "", 0); CHKERRQ(ierr);

    ierr = strain_rates.set_name("edot_2", 1); CHKERRQ(ierr);
    ierr = strain_rates.set_attrs("internal",
                                  "minor principal component of horizontal strain-rate",
                                  "1/s", "", 1); CHKERRQ(ierr);
  }

  if (config.get_flag("do_fracture_density") == true) {
    
    ierr = deviatoric_stresses.create(grid, "sigma", WITH_GHOSTS,
                                      2, // stencil width
                                      3); CHKERRQ(ierr);
    
    ierr = deviatoric_stresses.set_name("sigma_xx", 0); CHKERRQ(ierr);
    ierr = deviatoric_stresses.set_attrs("internal",
                                         "deviatoric stress in x direction",
                                         "Pa", "", 0); CHKERRQ(ierr);
                                  
    ierr = deviatoric_stresses.set_name("sigma_yy", 1); CHKERRQ(ierr);
    ierr = deviatoric_stresses.set_attrs("internal",
                                         "deviatoric stress in y direction",
                                         "Pa", "", 1); CHKERRQ(ierr);   
                                         
    ierr = deviatoric_stresses.set_name("sigma_xy", 2); CHKERRQ(ierr);
    ierr = deviatoric_stresses.set_attrs("internal",
                                         "deviatoric shear stress",
                                         "Pa", "", 2); CHKERRQ(ierr);
  }

  if (config.get_flag("ssa_dirichlet_bc") == true) {
    // bc_locations
    ierr = vBCMask.create(grid, "bcflag", WITH_GHOSTS, WIDE_STENCIL); CHKERRQ(ierr);
    ierr = vBCMask.set_attrs("model_state", "Dirichlet boundary mask",
                             "", ""); CHKERRQ(ierr);
    std::vector<double> bc_mask_values(2);
    bc_mask_values[0] = 0;
    bc_mask_values[1] = 1;
    vBCMask.metadata().set_doubles("flag_values", bc_mask_values);
    vBCMask.metadata().set_string("flag_meanings", "no_data bc_condition");
    ierr = variables.add(vBCMask); CHKERRQ(ierr);


    // vel_bc
    ierr = vBCvel.create(grid, "_ssa_bc", WITH_GHOSTS, WIDE_STENCIL); CHKERRQ(ierr); // u_ssa_bc and v_ssa_bc
    ierr = vBCvel.set_attrs("model_state",
                            "X-component of the SSA velocity boundary conditions",
                            "m s-1", "", 0); CHKERRQ(ierr);
    ierr = vBCvel.set_attrs("model_state",
                            "Y-component of the SSA velocity boundary conditions",
                            "m s-1", "", 1); CHKERRQ(ierr);
    ierr = vBCvel.set_glaciological_units("m year-1"); CHKERRQ(ierr);
    for (int j = 0; j < 2; ++j) {
      vBCvel.metadata(j).set_double("valid_min",  grid.convert(-1e6, "m/year", "m/second"));
      vBCvel.metadata(j).set_double("valid_max",  grid.convert( 1e6, "m/year", "m/second"));
      vBCvel.metadata(j).set_double("_FillValue", config.get("fill_value", "m/year", "m/s"));
    }
    //just for diagnostics...
    ierr = variables.add(vBCvel); CHKERRQ(ierr);
  }

  // fracture density field
  if (config.get_flag("do_fracture_density")) {
    ierr = vFD.create(grid, "fracture_density", WITH_GHOSTS, WIDE_STENCIL); CHKERRQ(ierr); 
    ierr = vFD.set_attrs("model_state", "fracture density in ice shelf", "", ""); CHKERRQ(ierr);
    vFD.metadata().set_double("valid_max", 1.0);
    vFD.metadata().set_double("valid_min", 0.0);
    ierr = variables.add(vFD); CHKERRQ(ierr);

    if (config.get_flag("write_fd_fields")) {
      ierr = vFG.create(grid, "fracture_growth_rate", WITH_GHOSTS, WIDE_STENCIL); CHKERRQ(ierr); 
      ierr = vFG.set_attrs("model_state", "fracture growth rate",       "1/s", ""); CHKERRQ(ierr);
      vFG.metadata().set_double("valid_min", 0.0);
      ierr = variables.add(vFG); CHKERRQ(ierr);

      ierr = vFH.create(grid, "fracture_healing_rate", WITH_GHOSTS, WIDE_STENCIL); CHKERRQ(ierr); 
      ierr = vFH.set_attrs("model_state", "fracture healing rate",      "1/s", ""); CHKERRQ(ierr);
      ierr = variables.add(vFH); CHKERRQ(ierr);

      ierr = vFE.create(grid, "fracture_flow_enhancement", WITH_GHOSTS, WIDE_STENCIL); CHKERRQ(ierr); 
      ierr = vFE.set_attrs("model_state", "fracture-induced flow enhancement", "", ""); CHKERRQ(ierr);
      ierr = variables.add(vFE); CHKERRQ(ierr);

      ierr = vFA.create(grid, "fracture_age", WITH_GHOSTS, WIDE_STENCIL); CHKERRQ(ierr); 
      ierr = vFA.set_attrs("model_state", "age since fracturing",       "years", ""); CHKERRQ(ierr);
      ierr = variables.add(vFA); CHKERRQ(ierr);
      
      ierr = vFT.create(grid, "fracture_toughness", WITH_GHOSTS, WIDE_STENCIL); CHKERRQ(ierr); 
      ierr = vFT.set_attrs("model_state", "fracture toughness", "Pa", ""); CHKERRQ(ierr);
      ierr = variables.add(vFT); CHKERRQ(ierr);
    }
  }

  // cell areas
  ierr = cell_area.create(grid, "cell_area", WITHOUT_GHOSTS); CHKERRQ(ierr);
  ierr = cell_area.set_attrs("diagnostic", "cell areas", "m2", ""); CHKERRQ(ierr);
  cell_area.metadata().set_string("comment",
                                  "values are equal to dx*dy "
                                  "if projection parameters are not available; "
                                  "otherwise WGS84 ellipsoid is used");
  cell_area.set_time_independent(true);
  ierr = cell_area.set_glaciological_units("km2"); CHKERRQ(ierr);
  cell_area.write_in_glaciological_units = true;
  ierr = variables.add(cell_area); CHKERRQ(ierr);

  // fields owned by IceModel but filled by PISMSurfaceModel *surface:
  // mean annual net ice equivalent surface mass balance rate
  ierr = climatic_mass_balance.create(grid, "climatic_mass_balance", WITHOUT_GHOSTS); CHKERRQ(ierr);
  ierr = climatic_mass_balance.set_attrs(
                        "climate_from_PISMSurfaceModel",  // FIXME: can we do better?
                        "ice-equivalent surface mass balance (accumulation/ablation) rate",
                        "kg m-2 s-1",
                        "land_ice_surface_specific_mass_balance");  // CF standard_name
  CHKERRQ(ierr);
  ierr = climatic_mass_balance.set_glaciological_units("kg m-2 year-1"); CHKERRQ(ierr);
  climatic_mass_balance.write_in_glaciological_units = true;
  climatic_mass_balance.metadata().set_string("comment", "positive values correspond to ice gain");

  // annual mean air temperature at "ice surface", at level below all firn
  //   processes (e.g. "10 m" or ice temperatures)
  ierr = ice_surface_temp.create(grid, "ice_surface_temp", WITHOUT_GHOSTS); CHKERRQ(ierr);
  ierr = ice_surface_temp.set_attrs(
                                    "climate_from_PISMSurfaceModel",  // FIXME: can we do better?
                                    "annual average ice surface temperature, below firn processes",
                                    "K",
                                    "");  // PROPOSED CF standard_name = land_ice_surface_temperature_below_firn
  CHKERRQ(ierr);

  ierr = liqfrac_surface.create(grid, "liqfrac_surface", WITHOUT_GHOSTS); CHKERRQ(ierr);
  ierr = liqfrac_surface.set_attrs("climate_from_PISMSurfaceModel",
                                   "liquid water fraction at the top surface of the ice",
                                   "1", ""); CHKERRQ(ierr);
  // ierr = variables.add(liqfrac_surface); CHKERRQ(ierr);

  // Conductive heat flux into ice surface (from PSSurface Neumann b.c.)
  ierr = ice_surface_hflux.create(grid, "ice_surface_hflux", WITHOUT_GHOSTS); CHKERRQ(ierr);
  ierr = ice_surface_hflux.set_attrs(
                                    "climate_from_PISMSurfaceModel",  // FIXME: can we do better?
                                    "annual average ice surface temperature, below firn processes",
                                    "W m-2",
                                    "");
  CHKERRQ(ierr);



  // ice mass balance rate at the base of the ice shelf; sign convention for
  //   vshelfbasemass matches standard sign convention for basal melt rate of
  //   grounded ice
  ierr = shelfbmassflux.create(grid, "shelfbmassflux", WITHOUT_GHOSTS); CHKERRQ(ierr); // no ghosts; NO HOR. DIFF.!
  ierr = shelfbmassflux.set_attrs(
                                  "climate_state", "ice mass flux from ice shelf base (positive flux is loss from ice shelf)",
                                  "m s-1", ""); CHKERRQ(ierr);
  // PROPOSED standard name = ice_shelf_basal_specific_mass_balance
  // rescales from m/s to m/year when writing to NetCDF and std out:
  shelfbmassflux.write_in_glaciological_units = true;
  ierr = shelfbmassflux.set_glaciological_units("m year-1"); CHKERRQ(ierr);
  // do not add; boundary models are in charge here
  //ierr = variables.add(shelfbmassflux); CHKERRQ(ierr);

  // ice boundary tempature at the base of the ice shelf
  ierr = shelfbtemp.create(grid, "shelfbtemp", WITHOUT_GHOSTS); CHKERRQ(ierr); // no ghosts; NO HOR. DIFF.!
  ierr = shelfbtemp.set_attrs(
                              "climate_state", "absolute temperature at ice shelf base",
                              "K", ""); CHKERRQ(ierr);
  // PROPOSED standard name = ice_shelf_basal_temperature
  // do not add; boundary models are in charge here
  // ierr = variables.add(shelfbtemp); CHKERRQ(ierr);

  // take care of 2D cumulative fluxes: we need to allocate special storage if
  // the user asked for climatic_mass_balance_cumulative or some others (below).

  std::string extra_vars_argument;
  bool extra_vars_set = false;
  ierr = PISMOptionsString("-extra_vars", "", extra_vars_argument, extra_vars_set); CHKERRQ(ierr);
  std::set<std::string> ex_vars;
  if (extra_vars_set == true) {
    std::istringstream arg(extra_vars_argument);
    std::string var_name;

    while (getline(arg, var_name, ',')) {
      ex_vars.insert(var_name);
    }
  }

  if (set_contains(ex_vars, "climatic_mass_balance_cumulative")) {
    ierr = climatic_mass_balance_cumulative.create(grid,
                                                   "climatic_mass_balance_cumulative",
                                                   WITHOUT_GHOSTS); CHKERRQ(ierr);
    ierr = climatic_mass_balance_cumulative.set_attrs("diagnostic",
                                                      "cumulative surface mass balance",
                                                      "kg m-2", ""); CHKERRQ(ierr);
  }

  std::string o_size = get_output_size("-o_size");

  if (set_contains(ex_vars, "flux_divergence") || o_size == "big") {
    ierr = flux_divergence.create(grid, "flux_divergence", WITHOUT_GHOSTS); CHKERRQ(ierr);
    ierr = flux_divergence.set_attrs("diagnostic",
                                     "flux divergence",
                                     "m s-1", ""); CHKERRQ(ierr);
    ierr = flux_divergence.set_glaciological_units("m year-1"); CHKERRQ(ierr);
    flux_divergence.write_in_glaciological_units = true;
  }

  if (set_contains(ex_vars, "grounded_basal_flux_cumulative")) {
    ierr = grounded_basal_flux_2D_cumulative.create(grid, "grounded_basal_flux_cumulative", WITHOUT_GHOSTS); CHKERRQ(ierr);
    ierr = grounded_basal_flux_2D_cumulative.set_attrs("diagnostic",
                                                       "cumulative basal flux into the ice "
                                                       "in grounded areas (positive means ice gain)",
                                                       "kg m-2", ""); CHKERRQ(ierr);
    grounded_basal_flux_2D_cumulative.set_time_independent(false);
    ierr = grounded_basal_flux_2D_cumulative.set_glaciological_units("Gt m-2"); CHKERRQ(ierr);
    grounded_basal_flux_2D_cumulative.write_in_glaciological_units = true;
  }

  if (set_contains(ex_vars, "floating_basal_flux_cumulative")) {
    ierr = floating_basal_flux_2D_cumulative.create(grid, "floating_basal_flux_cumulative", WITHOUT_GHOSTS); CHKERRQ(ierr);
    ierr = floating_basal_flux_2D_cumulative.set_attrs("diagnostic",
                                                       "cumulative basal flux into the ice "
                                                       "in floating areas (positive means ice gain)",
                                                       "kg m-2", ""); CHKERRQ(ierr);
    floating_basal_flux_2D_cumulative.set_time_independent(false);
    ierr = floating_basal_flux_2D_cumulative.set_glaciological_units("Gt m-2"); CHKERRQ(ierr);
    floating_basal_flux_2D_cumulative.write_in_glaciological_units = true;
  }

  if (set_contains(ex_vars, "nonneg_flux_cumulative")) {
    ierr = nonneg_flux_2D_cumulative.create(grid, "nonneg_flux_cumulative", WITHOUT_GHOSTS); CHKERRQ(ierr);
    ierr = nonneg_flux_2D_cumulative.set_attrs("diagnostic",
                                               "cumulative nonnegative rule flux (positive means ice gain)",
                                               "kg m-2", ""); CHKERRQ(ierr);
    nonneg_flux_2D_cumulative.set_time_independent(false);
    ierr = nonneg_flux_2D_cumulative.set_glaciological_units("Gt m-2"); CHKERRQ(ierr);
    nonneg_flux_2D_cumulative.write_in_glaciological_units = true;
  }

  if (set_contains(ex_vars, "discharge_flux_cumulative")) {
    ierr = discharge_flux_2D_cumulative.create(grid, "discharge_flux_cumulative", WITHOUT_GHOSTS); CHKERRQ(ierr);
    ierr = discharge_flux_2D_cumulative.set_attrs("diagnostic",
                                                  "cumulative discharge (calving) flux (positive means ice loss)",
                                                  "kg m-2", ""); CHKERRQ(ierr);
    discharge_flux_2D_cumulative.set_time_independent(false);
    ierr = discharge_flux_2D_cumulative.set_glaciological_units("Gt m-2"); CHKERRQ(ierr);
    discharge_flux_2D_cumulative.write_in_glaciological_units = true;
  }

  return 0;
}

PetscErrorCode IceModel::setExecName(std::string my_executable_short_name) {
  executable_short_name = my_executable_short_name;
  return 0;
}

//! The contents of the main PISM time-step.
/*!
During the time-step we perform the following actions:
 */
PetscErrorCode IceModel::step(bool do_mass_continuity,
                              bool do_energy,
                              bool do_age,
                              bool do_skip) {
  PetscErrorCode ierr;

  //! \li call additionalAtStartTimestep() to let derived classes do more
  ierr = additionalAtStartTimestep(); CHKERRQ(ierr);  // might set dt_force,maxdt_temporary

  //! \li update the velocity field; in some cases the whole three-dimensional
  //! field is updated and in some cases just the vertically-averaged
  //! horizontal velocity is updated

  // always "update" ice velocity (possibly trivially); only update
  // SSA and only update velocities at depth if suggested by temp and age
  // stability criterion; note *lots* of communication is avoided by skipping
  // SSA (and temp/age)

  bool updateAtDepth = (skipCountDown == 0),
    do_energy_step = updateAtDepth && do_energy;

  //! \li update the yield stress for the plastic till model (if appropriate)
  if (updateAtDepth && basal_yield_stress_model) {
    ierr = basal_yield_stress_model->update(grid.time->current(), dt); CHKERRQ(ierr);
    ierr = basal_yield_stress_model->basal_material_yield_stress(basal_yield_stress); CHKERRQ(ierr);
    stdout_flags += "y";
  } else stdout_flags += "$";

  // Update the fractional grounded/floating mask (used by the SSA
  // stress balance and the energy code)
  if (config.get_flag("sub_groundingline")) {
    ierr = updateSurfaceElevationAndMask(); CHKERRQ(ierr); // update h and mask
    ierr = update_floatation_mask(); CHKERRQ(ierr);
  }

  double sea_level = 0;
  ierr = ocean->sea_level_elevation(sea_level); CHKERRQ(ierr);

  IceModelVec2S &melange_back_pressure = vWork2d[0];

  ierr = ocean->melange_back_pressure_fraction(melange_back_pressure); CHKERRQ(ierr);

  ierr = stress_balance->update(updateAtDepth == false,
                                sea_level,
                                melange_back_pressure);
  if (ierr != 0) {
    std::string o_file = "stressbalance_failed.nc";
    bool o_file_set;
    ierr = PISMOptionsString("-o", "output file name",
                             o_file, o_file_set); CHKERRQ(ierr);

    o_file = pism_filename_add_suffix(o_file, "_stressbalance_failed", "");
    ierr = PetscPrintf(grid.com,
                       "PISM ERROR: stress balance computation failed. Saving model state to '%s'...\n",
                       o_file.c_str());

    ierr = dumpToFile(o_file); CHKERRQ(ierr);

    ierr = PetscPrintf(grid.com, "ending...\n");
    PISMEnd();
  }

  std::string sb_stdout;
  ierr = stress_balance->stdout_report(sb_stdout); CHKERRQ(ierr);

  stdout_flags += sb_stdout;

  stdout_flags += (updateAtDepth ? "v" : "V");

  //! \li determine the time step according to a variety of stability criteria;
  //!  see determineTimeStep()
  ierr = max_timestep(dt, skipCountDown); CHKERRQ(ierr);

  //! \li Update surface and ocean models.
  ierr = surface->update(grid.time->current(), dt); CHKERRQ(ierr);
  ierr = ocean->update(grid.time->current(),   dt); CHKERRQ(ierr);

  dt_TempAge += dt;
  // IceModel::dt,dtTempAge are now set correctly according to
  // mass-continuity-eqn-diffusivity criteria, horizontal CFL criteria, and
  // other criteria from derived class additionalAtStartTimestep(), and from
  // "-skip" mechanism

  //! \li update the age of the ice (if appropriate)
  if (do_age && updateAtDepth) {
    ierr = ageStep(); CHKERRQ(ierr);
    stdout_flags += "a";
  } else {
    stdout_flags += "$";
  }

  //! \li update the enthalpy (or temperature) field according to the conservation of
  //!  energy model based (especially) on the new velocity field; see
  //!  energyStep()
  if (do_energy_step) { // do the energy step
    ierr = energyStep(); CHKERRQ(ierr);
    stdout_flags += "E";
  } else {
    stdout_flags += "$";
  }

  //! \li update the state variables in the subglacial hydrology model (typically
  //!  water thickness and sometimes pressure)
  ierr = subglacial_hydrology->update(grid.time->current(), dt); CHKERRQ(ierr);

  //! \li update the fracture density field; see calculateFractureDensity()
  if (config.get_flag("do_fracture_density")) {
    ierr = calculateFractureDensity(); CHKERRQ(ierr);
  }

  //! \li update the thickness of the ice according to the mass conservation
  //!  model; see massContExplicitStep()
  if (do_mass_continuity) {
    ierr = massContPreHook(); CHKERRQ(ierr); // User-defined operation after other mass continuity stuff.
    ierr = massContExplicitStep(); CHKERRQ(ierr);
    ierr = updateSurfaceElevationAndMask(); CHKERRQ(ierr); // update h and mask
    ierr = massContPostHook(); CHKERRQ(ierr); // User-defined operation after other mass continuity stuff.


    // Note that there are three adaptive time-stepping criteria. Two of them
    // (using max. diffusion and 2D CFL) are limiting the mass-continuity
    // time-step and the third (3D CFL) limits the energy and age time-steps.

    // The mass-continuity time-step is usually smaller, and the skipping
    // mechanism lets us do several mass-continuity steps for each energy step.

    // When -no_mass is set, mass-continuity-related time-step restrictions are
    // disabled, making "skipping" unnecessary.

    // This is why the following two lines appear here and are executed only
    // if do_mass_continuity == true.
    if (do_skip == true && skipCountDown > 0)
      skipCountDown--;
    stdout_flags += "h";
  } else {
    stdout_flags += "$";
  }

  ierr = do_calving(); CHKERRQ(ierr);

  ierr = Href_cleanup(); CHKERRQ(ierr);

  //! \li compute the bed deformation, which only depends on current thickness
  //! and bed elevation
  if (beddef) {
    int topg_state_counter = bed_topography.get_state_counter();

    ierr = beddef->update(grid.time->current(), dt); CHKERRQ(ierr);

    if (bed_topography.get_state_counter() != topg_state_counter) {
      stdout_flags += "b";
      ierr = updateSurfaceElevationAndMask(); CHKERRQ(ierr);
    } else
      stdout_flags += " ";
  }

  //! \li call additionalAtEndTimestep() to let derived classes do more
  ierr = additionalAtEndTimestep(); CHKERRQ(ierr);

  // Done with the step; now adopt the new time.
  grid.time->step(dt);

  if (do_energy_step) {
    t_TempAge = grid.time->current();
    dt_TempAge = 0.0;
  }

  // end the flag line
  stdout_flags += " " + adaptReasonFlag;

#if (PISM_DEBUG==1)
  ierr = variables.check_for_nan(); CHKERRQ(ierr);
#endif

  return 0;
}


/**
 * Run the time-stepping loop from the current model time to `time`.
 *
 * This should be called by the coupler controlling PISM when it is
 * running alongside a GCM.
 *
 * @param run_end model time (in seconds) to run to
 *
 * @return 0 on success
 */
PetscErrorCode IceModel::run_to(double run_end) {
  PetscErrorCode  ierr;

  grid.time->set_end(run_end);

  ierr = run(); CHKERRQ(ierr);

  return 0;
}


/**
 * Run the time-stepping loop from the current time until the time
 * specified by the IceModel::grid::time object.
 *
 * This is the method used by PISM in the "standalone" mode.
 *
 * @return 0 on success
 */
PetscErrorCode IceModel::run() {
  PetscErrorCode  ierr;

  bool do_mass_conserve = config.get_flag("do_mass_conserve");
  bool do_energy = config.get_flag("do_energy");
  bool do_age = config.get_flag("do_age");
  bool do_skip = config.get_flag("do_skip");

  int stepcount = config.get_flag("count_time_steps") ? 0 : -1;

  ierr = updateSurfaceElevationAndMask(); CHKERRQ(ierr);

  // update diagnostics at the beginning of the run:
  ierr = write_timeseries(); CHKERRQ(ierr);
  ierr = write_extras(); CHKERRQ(ierr);

  ierr = verbPrintf(2, grid.com, "running forward ...\n"); CHKERRQ(ierr);

  stdout_flags.erase(); // clear it out
  ierr = summaryPrintLine(PETSC_TRUE, do_energy, 0.0, 0.0, 0.0, 0.0, 0.0); CHKERRQ(ierr);
  adaptReasonFlag = '$'; // no reason for no timestep
  ierr = summary(do_energy); CHKERRQ(ierr);  // report starting state

  t_TempAge = grid.time->current();
  dt_TempAge = 0.0;

  // main loop for time evolution
  // IceModel::step calls grid.time->step(dt), ensuring that this while loop
  // will terminate
  while (grid.time->current() < grid.time->end()) {

    stdout_flags.erase();  // clear it out
    dt_force = -1.0;
    maxdt_temporary = -1.0;

    ierr = step(do_mass_conserve, do_energy, do_age, do_skip); CHKERRQ(ierr);

    // report a summary for major steps or the last one
    bool updateAtDepth = skipCountDown == 0;
    bool tempAgeStep = updateAtDepth && (do_energy || do_age);

    const bool show_step = tempAgeStep || adaptReasonFlag == "end of the run";
    ierr = summary(show_step); CHKERRQ(ierr);

    // writing these fields here ensures that we do it after the last time-step
    ierr = write_snapshot(); CHKERRQ(ierr);
    ierr = write_timeseries(); CHKERRQ(ierr);
    ierr = write_extras(); CHKERRQ(ierr);
    ierr = write_backup(); CHKERRQ(ierr);

    ierr = update_viewers(); CHKERRQ(ierr);

    if (stepcount >= 0) stepcount++;
    if (endOfTimeStepHook() != 0) break;
  } // end of the time-stepping loop

  bool flag;
  int pause_time = 0;
  ierr = PISMOptionsInt("-pause", "Pause after the run, seconds",
                        pause_time, flag); CHKERRQ(ierr);
  if (pause_time > 0) {
    ierr = verbPrintf(2,grid.com,"pausing for %d secs ...\n",pause_time); CHKERRQ(ierr);
    ierr = PetscSleep(pause_time); CHKERRQ(ierr);
  }

  if (stepcount >= 0) {
    ierr = verbPrintf(1,grid.com,
                      "count_time_steps:  run() took %d steps\n"
                      "average dt = %.6f years\n",
                      stepcount,
                      grid.convert(grid.time->end() - grid.time->start(), "seconds", "years")/(double)stepcount); CHKERRQ(ierr);
  }

  return 0;
}

//! Manage the initialization of the IceModel object.
/*!
Please see the documenting comments of the functions called below to find
explanations of their intended uses.
 */
PetscErrorCode IceModel::init() {
  PetscErrorCode ierr;

  ierr = PetscOptionsBegin(grid.com, "", "PISM options", ""); CHKERRQ(ierr);

  // Build PISM with -DPISM_WAIT_FOR_GDB=1 and run with -wait_for_gdb to
  // make it wait for a connection.
#ifdef PISM_WAIT_FOR_GDB
  bool wait_for_gdb = false;
  ierr = PISMOptionsIsSet("-wait_for_gdb", wait_for_gdb); CHKERRQ(ierr);
  if (wait_for_gdb) {
    ierr = pism_wait_for_gdb(grid.com, 0); CHKERRQ(ierr);
  }
#endif
  //! The IceModel initialization sequence is this:

  //! 1) Initialize the computational grid:
  ierr = grid_setup(); CHKERRQ(ierr);

  //! 2) Process the options:
  ierr = setFromOptions(); CHKERRQ(ierr);

  //! 3) Memory allocation:
  ierr = createVecs(); CHKERRQ(ierr);

  //! 4) Allocate PISM components modeling some physical processes.
  ierr = allocate_submodels(); CHKERRQ(ierr);

  //! 5) Allocate work vectors:
  ierr = allocate_internal_objects(); CHKERRQ(ierr);

  //! 6) Initialize coupler models and fill the model state variables
  //! (from a PISM output file, from a bootstrapping file using some
  //! modeling choices or using formulas). Calls IceModel::regrid()
  ierr = model_state_setup(); CHKERRQ(ierr);

  //! 7) Report grid parameters:
  ierr = grid.report_parameters(); CHKERRQ(ierr);

  //! 8) Miscellaneous stuff: set up the bed deformation model, initialize the
  //! basal till model, initialize snapshots. This has to happen *after*
  //! regridding.
  ierr = misc_setup();

  ierr = PetscOptionsEnd(); CHKERRQ(ierr);

  //! The following flow-chart illustrates the process.
  //!
  //! \dotfile initialization-sequence.dot "IceModel initialization sequence"

  // Get the start time in seconds and ensure that it is consistent
  // across all processors.
  {
    MPI_Datatype mpi_type;
    double my_start_time;
    ierr = PetscDataTypeToMPIDataType(PETSC_DOUBLE, &mpi_type); CHKERRQ(ierr);

    ierr = PISMGetTime(&my_start_time); CHKERRQ(ierr);
    MPI_Allreduce(&my_start_time, &start_time, 1, mpi_type, MPI_MAX, grid.com);

  }
  return 0;
}
<<<<<<< HEAD
=======

// FIXME: THIS IS BAD! (Provides unguarded access to IceModel's internals.)
IceModelVec2S* IceModel::get_geothermal_flux() {
  return &this->geothermal_flux;
}

// FIXME: THIS IS BAD! (Provides unguarded access to IceModel's internals.)
PISMStressBalance* IceModel::get_stress_balance() {
  return this->stress_balance;
}

} // end of namespace pism
>>>>>>> 040552c2
<|MERGE_RESOLUTION|>--- conflicted
+++ resolved
@@ -558,7 +558,7 @@
   bool extra_vars_set = false;
   ierr = PISMOptionsString("-extra_vars", "", extra_vars_argument, extra_vars_set); CHKERRQ(ierr);
   std::set<std::string> ex_vars;
-  if (extra_vars_set == true) {
+  if (extra_vars_set) {
     std::istringstream arg(extra_vars_argument);
     std::string var_name;
 
@@ -992,18 +992,3 @@
   }
   return 0;
 }
-<<<<<<< HEAD
-=======
-
-// FIXME: THIS IS BAD! (Provides unguarded access to IceModel's internals.)
-IceModelVec2S* IceModel::get_geothermal_flux() {
-  return &this->geothermal_flux;
-}
-
-// FIXME: THIS IS BAD! (Provides unguarded access to IceModel's internals.)
-PISMStressBalance* IceModel::get_stress_balance() {
-  return this->stress_balance;
-}
-
-} // end of namespace pism
->>>>>>> 040552c2
