--- conflicted
+++ resolved
@@ -72,17 +72,10 @@
     m_log(context->log()),
     m_time(context->time()),
     m_output_global_attributes("PISM_GLOBAL", m_sys),
-<<<<<<< HEAD
-    mapping("mapping", m_sys),
-    run_stats("run_stats", m_sys),
+    m_mapping("mapping", m_sys),
+    m_run_stats("run_stats", m_sys),
     m_extra_bounds("time_bounds", m_config->get_string("time.dimension_name"), m_sys),
     m_timestamp("timestamp", m_config->get_string("time.dimension_name"), m_sys) {
-=======
-    m_mapping("mapping", m_sys),
-    m_run_stats("run_stats", m_sys),
-    m_extra_bounds("time_bounds", m_config->get_string("time_dimension_name"), m_sys),
-    m_timestamp("timestamp", m_config->get_string("time_dimension_name"), m_sys) {
->>>>>>> e2b20763
 
   m_extra_bounds.set_string("units", m_time->units_string());
 
@@ -403,46 +396,15 @@
     m_grid->variables().add(m_ssa_dirichlet_bc_values);
   }
 
-<<<<<<< HEAD
-  // fracture density field
+  // fracture density fields
   if (m_config->get_boolean("fracture_density.enabled")) {
-    vFD.create(m_grid, "fracture_density", WITH_GHOSTS, WIDE_STENCIL);
-    vFD.set_attrs("model_state", "fracture density in ice shelf", "", "");
-    vFD.metadata().set_double("valid_max", 1.0);
-    vFD.metadata().set_double("valid_min", 0.0);
-    m_grid->variables().add(vFD);
-
-    if (m_config->get_boolean("fracture_density.write_fields")) {
-      vFG.create(m_grid, "fracture_growth_rate", WITH_GHOSTS, WIDE_STENCIL);
-      vFG.set_attrs("model_state", "fracture growth rate",       "second-1", "");
-      vFG.metadata().set_double("valid_min", 0.0);
-      m_grid->variables().add(vFG);
-
-      vFH.create(m_grid, "fracture_healing_rate", WITH_GHOSTS, WIDE_STENCIL);
-      vFH.set_attrs("model_state", "fracture healing rate",      "second-1", "");
-      m_grid->variables().add(vFH);
-
-      vFE.create(m_grid, "fracture_flow_enhancement", WITH_GHOSTS, WIDE_STENCIL);
-      vFE.set_attrs("model_state", "fracture-induced flow enhancement", "", "");
-      m_grid->variables().add(vFE);
-
-      vFA.create(m_grid, "fracture_age", WITH_GHOSTS, WIDE_STENCIL);
-      vFA.set_attrs("model_state", "age since fracturing",       "years", "");
-      m_grid->variables().add(vFA);
-
-      vFT.create(m_grid, "fracture_toughness", WITH_GHOSTS, WIDE_STENCIL);
-      vFT.set_attrs("model_state", "fracture toughness", "Pa", "");
-      m_grid->variables().add(vFT);
-=======
-  // fracture density fields
-  if (m_config->get_boolean("do_fracture_density")) {
     m_fracture.density.create(m_grid, "fracture_density", WITH_GHOSTS, WIDE_STENCIL);
     m_fracture.density.set_attrs("model_state", "fracture density in ice shelf", "", "");
     m_fracture.density.metadata().set_double("valid_max", 1.0);
     m_fracture.density.metadata().set_double("valid_min", 0.0);
     m_grid->variables().add(m_fracture.density);
 
-    if (m_config->get_boolean("write_fd_fields")) {
+    if (m_config->get_boolean("fracture_density.write_fields")) {
       m_fracture.growth_rate.create(m_grid, "fracture_growth_rate", WITH_GHOSTS, WIDE_STENCIL);
       m_fracture.growth_rate.set_attrs("model_state", "fracture growth rate",       "second-1", "");
       m_fracture.growth_rate.metadata().set_double("valid_min", 0.0);
@@ -463,7 +425,6 @@
       m_fracture.toughness.create(m_grid, "fracture_toughness", WITH_GHOSTS, WIDE_STENCIL);
       m_fracture.toughness.set_attrs("model_state", "fracture toughness", "Pa", "");
       m_grid->variables().add(m_fracture.toughness);
->>>>>>> e2b20763
     }
   }
 
