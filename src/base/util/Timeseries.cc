--- conflicted
+++ resolved
@@ -161,7 +161,7 @@
 
   std::string spacer(m_variable.get_name().size(), ' ');
 
-  log.message(2, 
+  log.message(2,
              "  FOUND  %s / %-60s\n"
              "         %s \\ min,max = %9.3f,%9.3f (%s)\n",
              m_variable.get_name().c_str(),
@@ -203,13 +203,7 @@
 
   // piecewise-constant case:
   if (m_use_bounds) {
-<<<<<<< HEAD
-    std::vector<double>::const_iterator j;
-
-    j = lower_bound(m_time_bounds.begin(), m_time_bounds.end(), t); // binary search
-=======
     auto j = lower_bound(m_time_bounds.begin(), m_time_bounds.end(), t); // binary search
->>>>>>> 9fb9036f
 
     if (j == m_time_bounds.end()) {
       return m_values.back(); // out of range (on the right)
@@ -231,12 +225,8 @@
   }
 
   // piecewise-linear case:
-<<<<<<< HEAD
-  std::vector<double>::const_iterator end = m_time.end(), j;
-=======
   auto end = m_time.end();
->>>>>>> 9fb9036f
-  
+
   auto j = lower_bound(m_time.begin(), end, t); // binary search
 
   if (j == end) {
@@ -251,7 +241,7 @@
 
   double dt = m_time[i] - m_time[i - 1];
   double dv = m_values[i] - m_values[i - 1];
-  
+
   return m_values[i - 1] + (t - m_time[i - 1]) / dt * dv;
 }
 
@@ -275,7 +265,7 @@
 //! trapezoidal rule with N sub-intervals.
 double Timeseries::average(double t, double dt, unsigned int N) const {
   std::vector<double> V(N+1);
- 
+
   for (unsigned int i = 0; i < N+1; ++i) {
     double t_i = t + (dt / N) * i;
     V[i] = (*this)(t_i);
@@ -378,7 +368,7 @@
                                   b);
   }
 
-  double 
+  double
     // compute the "cumulative" quantity using linear interpolation
     v_current = m_v[0] + (b - m_t[0]) / (m_t[1] - m_t[0]) * (m_v[1] - m_v[0]),
     // the value to report
@@ -459,7 +449,7 @@
   }
 
   if (len == (unsigned int)m_start) {
-    io::write_timeseries(nc, m_dimension, m_start, m_time);  
+    io::write_timeseries(nc, m_dimension, m_start, m_time);
 
     set_bounds_units();
     io::write_time_bounds(nc, m_bounds, m_start, m_time_bounds);
