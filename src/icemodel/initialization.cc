--- conflicted
+++ resolved
@@ -171,8 +171,6 @@
     regrid();
   }
 
-<<<<<<< HEAD
-=======
   // By now ice geometry is set (including regridding) and so we can initialize the ocean model,
   // which may need ice thickness to bootstrap.
   // FIXME: ocean models may need bed elevation, which is not available yet.
@@ -180,7 +178,6 @@
     m_ocean->init(m_geometry);
   }
 
->>>>>>> 979f3bc2
   // Initialize a bed deformation model. This may use ice thickness initialized above.
   if (m_beddef) {
     m_beddef->init(input);
@@ -190,8 +187,12 @@
 
   // By now ice geometry is set (including regridding) and so we can initialize the ocean model,
   // which may need ice thickness to bootstrap.
-  {
-    m_ocean->init();
+  //
+  // FIXME: some ocean models may need both bed elevation and the cell type mask, and the
+  // cell type mask cannot be computed without the sea level, which is provided by ocean
+  // model.
+  {
+    m_ocean->init(m_geometry);
   }
 
   // Now ice thickness, bed elevation, and sea level are available, so we can compute the ice
