// Copyright (C) 2010, 2011, 2012, 2013, 2014, 2015, 2016, 2017, 2018 Constantine Khroulev
//
// This file is part of PISM.
//
// PISM is free software; you can redistribute it and/or modify it under the
// terms of the GNU General Public License as published by the Free Software
// Foundation; either version 3 of the License, or (at your option) any later
// version.
//
// PISM is distributed in the hope that it will be useful, but WITHOUT ANY
// WARRANTY; without even the implied warranty of MERCHANTABILITY or FITNESS
// FOR A PARTICULAR PURPOSE.  See the GNU General Public License for more
// details.
//
// You should have received a copy of the GNU General Public License
// along with PISM; if not, write to the Free Software
// Foundation, Inc., 51 Franklin St, Fifth Floor, Boston, MA  02110-1301  USA

#include <cassert>

#include "diagnostics.hh"

#include "pism/age/AgeModel.hh"
#include "pism/energy/EnergyModel.hh"
#include "pism/energy/utilities.hh"
#include "pism/geometry/grounded_cell_fraction.hh"
#include "pism/geometry/part_grid_threshold_thickness.hh"
#include "pism/rheology/FlowLaw.hh"
#include "pism/stressbalance/StressBalance.hh"
#include "pism/stressbalance/SSB_Modifier.hh"
#include "pism/stressbalance/ShallowStressBalance.hh"
#include "pism/util/EnthalpyConverter.hh"
#include "pism/util/Diagnostic.hh"
#include "pism/util/Vars.hh"
#include "pism/util/error_handling.hh"
#include "pism/util/iceModelVec3Custom.hh"
#include "pism/util/pism_utilities.hh"
#include "pism/util/projection.hh"
#include "pism/earth/BedDef.hh"

#if (PISM_USE_PROJ4==1)
#include "pism/util/Proj.hh"
#endif

#include "flux_balance.hh"

namespace pism {

// Horrendous names used by InitMIP (and ISMIP6, and CMIP5). Ugh.
static const char* land_ice_area_fraction_name           = "sftgif";
static const char* grounded_ice_sheet_area_fraction_name = "sftgrf";
static const char* floating_ice_sheet_area_fraction_name = "sftflf";

namespace diagnostics {

enum AreaType {GROUNDED, SHELF, BOTH};

enum TermType {SMB, BMB, FLOW, ERROR};

/*! @brief Ocean pressure difference at calving fronts. Used to debug CF boundary conditins. */
class CalvingFrontPressureDifference : public Diag<IceModel>
{
public:
  CalvingFrontPressureDifference(IceModel *m);
protected:
  IceModelVec::Ptr compute_impl() const;
};

CalvingFrontPressureDifference::CalvingFrontPressureDifference(IceModel *m)
  : Diag<IceModel>(m) {

  /* set metadata: */
  m_vars = {SpatialVariableMetadata(m_sys, "ocean_pressure_difference")};
  m_vars[0].set_double("_FillValue", m_fill_value);

  set_attrs("ocean pressure difference at calving fronts", "",
            "", "", 0);
}

IceModelVec::Ptr CalvingFrontPressureDifference::compute_impl() const {

  IceModelVec2S::Ptr result(new IceModelVec2S(m_grid, "ocean_pressure_difference", WITHOUT_GHOSTS));
  result->metadata(0) = m_vars[0];

  IceModelVec2CellType mask;
  mask.create(m_grid, "mask", WITH_GHOSTS);

  auto
    &H         = model->geometry().ice_thickness,
    &bed       = model->geometry().bed_elevation,
    &sea_level = model->geometry().sea_level_elevation;

  {
    const double H_threshold = m_config->get_double("stress_balance.ice_free_thickness_standard");
    GeometryCalculator gc(*m_config);
    gc.set_icefree_thickness(H_threshold);

    gc.compute_mask(sea_level, bed, H, mask);
  }

  const double
    rho_ice   = m_config->get_double("constants.ice.density"),
    rho_ocean = m_config->get_double("constants.sea_water.density"),
    g         = m_config->get_double("constants.standard_gravity");

  const bool dry_mode = m_config->get_boolean("ocean.always_grounded");

  IceModelVec::AccessList list{&H, &bed, &mask, result.get()};

  ParallelSection loop(m_grid->com);
  try {
    for (Points p(*m_grid); p; p.next()) {
      const int i = p.i(), j = p.j();

      if (mask.icy(i, j) and mask.next_to_ice_free_ocean(i, j)) {
        (*result)(i, j) = stressbalance::ocean_pressure_difference(mask.ocean(i, j), dry_mode,
                                                                   H(i, j), bed(i, j), sea_level(i, j),
                                                                   rho_ice, rho_ocean, g);
      } else {
        (*result)(i, j) = m_fill_value;
      }
    }
  } catch (...) {
    loop.failed();
  }
  loop.check();


  return result;
}

/*! @brief Report average basal mass balance flux over the reporting interval (grounded or floating
  areas) */
class BMBSplit : public DiagAverageRate<IceModel>
{
public:
  BMBSplit(const IceModel *m, AreaType flag)
    : DiagAverageRate<IceModel>(m,
                            flag == GROUNDED
                            ? "basal_mass_flux_grounded"
                            : "basal_mass_flux_floating",
                            TOTAL_CHANGE), m_kind(flag) {
    assert(flag != BOTH);

    std::string name, description;
    if (m_kind == GROUNDED) {
      name        = "basal_mass_flux_grounded";
      description = "average basal mass flux over the reporting interval (grounded areas)";
    } else {
      name        = "basal_mass_flux_floating";
      description = "average basal mass flux over the reporting interval (floating areas)";
    }

    m_vars = {SpatialVariableMetadata(m_sys, name)};
    m_accumulator.metadata().set_string("units", "kg m-2");

    set_attrs(description, "", "kg m-2 s-1", "kg m-2 year-1", 0);
    m_vars[0].set_string("cell_methods", "time: mean");

    double fill_value = units::convert(m_sys, m_fill_value, "year-1", "second-1");
    m_vars[0].set_double("_FillValue", fill_value);
    m_vars[0].set_string("comment", "positive flux corresponds to ice gain");
  }

protected:
  AreaType m_kind;
  void update_impl(double dt) {
    const IceModelVec2S &input = model->geometry_evolution().bottom_surface_mass_balance();
    const IceModelVec2CellType &cell_type = model->geometry().cell_type;

    double ice_density = m_config->get_double("constants.ice.density");

    // the accumulator has the units of kg/m^2, computed as
    //
    // accumulator += BMB (m) * ice_density (kg / m^3)

    IceModelVec::AccessList list{&input, &cell_type, &m_accumulator};

    for (Points p(*m_grid); p; p.next()) {
      const int i = p.i(), j = p.j();

      if (m_kind == GROUNDED and cell_type.grounded(i, j)) {
        m_accumulator(i, j) += input(i, j) * ice_density;
      } else if (m_kind == SHELF and cell_type.ocean(i, j)) {
        m_accumulator(i, j) += input(i, j) * ice_density;
      } else {
        m_accumulator(i, j) = 0.0;
      }
    }

    m_interval_length += dt;
  }
};

HardnessAverage::HardnessAverage(const IceModel *m)
  : Diag<IceModel>(m) {

  // set metadata:
  m_vars = {SpatialVariableMetadata(m_sys, "hardav")};

  // choice to use SSA power; see #285
  const double power = 1.0 / m_config->get_double("stress_balance.ssa.Glen_exponent");
  auto unitstr = pism::printf("Pa s%f", power);

  set_attrs("vertical average of ice hardness", "",
            unitstr, unitstr, 0);

  m_vars[0].set_double("valid_min", 0);
  m_vars[0].set_double("_FillValue", m_fill_value);
}

//! \brief Computes vertically-averaged ice hardness.
IceModelVec::Ptr HardnessAverage::compute_impl() const {

  const rheology::FlowLaw *flow_law = model->stress_balance()->shallow()->flow_law().get();
  if (flow_law == NULL) {
    flow_law = model->stress_balance()->modifier()->flow_law().get();
    if (flow_law == NULL) {
      throw RuntimeError(PISM_ERROR_LOCATION,
                         "Can't compute vertically-averaged hardness: no flow law is used.");
    }
  }

  IceModelVec2S::Ptr result(new IceModelVec2S(m_grid, "hardav", WITHOUT_GHOSTS));
  result->metadata() = m_vars[0];

  const IceModelVec2CellType &cell_type = model->geometry().cell_type;

  const IceModelVec3& ice_enthalpy = model->energy_balance_model()->enthalpy();
  const IceModelVec2S& ice_thickness = model->geometry().ice_thickness;

  IceModelVec::AccessList list{&cell_type, &ice_enthalpy, &ice_thickness, result.get()};
  ParallelSection loop(m_grid->com);
  try {
    for (Points p(*m_grid); p; p.next()) {
      const int i = p.i(), j = p.j();

      const double *Eij = ice_enthalpy.get_column(i,j);
      const double H = ice_thickness(i,j);
      if (cell_type.icy(i, j)) {
        (*result)(i,j) = rheology::averaged_hardness(*flow_law,
                                                     H, m_grid->kBelowHeight(H),
                                                     &(m_grid->z()[0]), Eij);
      } else { // put negative value below valid range
        (*result)(i,j) = m_fill_value;
      }
    }
  } catch (...) {
    loop.failed();
  }
  loop.check();

  return result;
}


Rank::Rank(const IceModel *m)
  : Diag<IceModel>(m) {
  m_vars = {SpatialVariableMetadata(m_sys, "rank")};
  set_attrs("processor rank", "", "1", "", 0);
  m_vars[0].set_time_independent(true);
  m_vars[0].set_output_type(PISM_INT);
}

IceModelVec::Ptr Rank::compute_impl() const {

  IceModelVec2S::Ptr result(new IceModelVec2S(m_grid, "rank", WITHOUT_GHOSTS));
  result->metadata() = m_vars[0];

  IceModelVec::AccessList list{result.get()};

  for (Points p(*m_grid); p; p.next()) {
    (*result)(p.i(),p.j()) = m_grid->rank();
  }

  return result;
}


CTS::CTS(const IceModel *m)
  : Diag<IceModel>(m) {

  // set metadata:
  m_vars = {SpatialVariableMetadata(m_sys, "cts", m_grid->z())};

  set_attrs("cts = E/E_s(p), so cold-temperate transition surface is at cts = 1", "",
            "1", "1", 0);
}

IceModelVec::Ptr CTS::compute_impl() const {

  IceModelVec3::Ptr result(new IceModelVec3);
  result->create(m_grid, "cts", WITHOUT_GHOSTS);
  result->metadata() = m_vars[0];

  energy::compute_cts(model->energy_balance_model()->enthalpy(),
                      model->geometry().ice_thickness, *result);

  return result;
}

Temperature::Temperature(const IceModel *m)
  : Diag<IceModel>(m) {

  // set metadata:
  m_vars = {SpatialVariableMetadata(m_sys, "temp", m_grid->z())};

  set_attrs("ice temperature", "land_ice_temperature", "K", "K", 0);
  m_vars[0].set_double("valid_min", 0);
}

IceModelVec::Ptr Temperature::compute_impl() const {

  IceModelVec3::Ptr result(new IceModelVec3(m_grid, "temp", WITHOUT_GHOSTS));
  result->metadata() = m_vars[0];

  const IceModelVec2S &thickness = model->geometry().ice_thickness;
  const IceModelVec3 &enthalpy = model->energy_balance_model()->enthalpy();

  EnthalpyConverter::Ptr EC = model->ctx()->enthalpy_converter();

  double *Tij;
  const double *Enthij; // columns of these values

  IceModelVec::AccessList list{result.get(), &enthalpy, &thickness};

  ParallelSection loop(m_grid->com);
  try {
    for (Points p(*m_grid); p; p.next()) {
      const int i = p.i(), j = p.j();

      Tij = result->get_column(i,j);
      Enthij = enthalpy.get_column(i,j);
      for (unsigned int k=0; k <m_grid->Mz(); ++k) {
        const double depth = thickness(i,j) - m_grid->z(k);
        Tij[k] = EC->temperature(Enthij[k], EC->pressure(depth));
      }
    }
  } catch (...) {
    loop.failed();
  }
  loop.check();

  return result;
}


TemperaturePA::TemperaturePA(const IceModel *m)
  : Diag<IceModel>(m) {

  // set metadata:
  m_vars = {SpatialVariableMetadata(m_sys, "temp_pa", m_grid->z())};

  set_attrs("pressure-adjusted ice temperature (degrees above pressure-melting point)", "",
            "deg_C", "deg_C", 0);
  m_vars[0].set_double("valid_max", 0);
}

IceModelVec::Ptr TemperaturePA::compute_impl() const {
  bool cold_mode = m_config->get_boolean("energy.temperature_based");
  double melting_point_temp = m_config->get_double("constants.fresh_water.melting_point_temperature");

  IceModelVec3::Ptr result(new IceModelVec3(m_grid, "temp_pa", WITHOUT_GHOSTS));
  result->metadata() = m_vars[0];

  const IceModelVec2S &thickness = model->geometry().ice_thickness;
  const IceModelVec3  &enthalpy  = model->energy_balance_model()->enthalpy();

  EnthalpyConverter::Ptr EC = model->ctx()->enthalpy_converter();

  double *Tij;
  const double *Enthij; // columns of these values

  IceModelVec::AccessList list{result.get(), &enthalpy, &thickness};

  ParallelSection loop(m_grid->com);
  try {
    for (Points pt(*m_grid); pt; pt.next()) {
      const int i = pt.i(), j = pt.j();

      Tij = result->get_column(i,j);
      Enthij = enthalpy.get_column(i,j);
      for (unsigned int k=0; k < m_grid->Mz(); ++k) {
        const double depth = thickness(i,j) - m_grid->z(k),
          p = EC->pressure(depth);
        Tij[k] = EC->pressure_adjusted_temperature(Enthij[k], p);

        if (cold_mode) { // if ice is temperate then its pressure-adjusted temp
          // is 273.15
          if (EC->is_temperate_relaxed(Enthij[k],p) && (thickness(i,j) > 0)) {
            Tij[k] = melting_point_temp;
          }
        }

      }
    }
  } catch (...) {
    loop.failed();
  }
  loop.check();

  result->shift(-melting_point_temp);

  return result;
}

TemperaturePABasal::TemperaturePABasal(const IceModel *m)
  : Diag<IceModel>(m) {

  // set metadata:
  m_vars = {SpatialVariableMetadata(m_sys, "temppabase")};

  set_attrs("pressure-adjusted ice temperature at the base of ice", "",
            "Celsius", "Celsius", 0);
}

IceModelVec::Ptr TemperaturePABasal::compute_impl() const {

  bool cold_mode = m_config->get_boolean("energy.temperature_based");
  double melting_point_temp = m_config->get_double("constants.fresh_water.melting_point_temperature");

  IceModelVec2S::Ptr result(new IceModelVec2S(m_grid, "temp_pa_base", WITHOUT_GHOSTS));
  result->metadata() = m_vars[0];

  const IceModelVec2S &thickness = model->geometry().ice_thickness;
  const IceModelVec3 &enthalpy = model->energy_balance_model()->enthalpy();

  EnthalpyConverter::Ptr EC = model->ctx()->enthalpy_converter();

  const double *Enthij; // columns of these values

  IceModelVec::AccessList list{result.get(), &enthalpy, &thickness};

  ParallelSection loop(m_grid->com);
  try {
    for (Points pt(*m_grid); pt; pt.next()) {
      const int i = pt.i(), j = pt.j();

      Enthij = enthalpy.get_column(i,j);

      const double depth = thickness(i,j),
        p = EC->pressure(depth);
      (*result)(i,j) = EC->pressure_adjusted_temperature(Enthij[0], p);

      if (cold_mode) { // if ice is temperate then its pressure-adjusted temp
        // is 273.15
        if (EC->is_temperate_relaxed(Enthij[0],p) && (thickness(i,j) > 0)) {
          (*result)(i,j) = melting_point_temp;
        }
      }
    }
  } catch (...) {
    loop.failed();
  }
  loop.check();

  result->shift(-melting_point_temp);

  return result;
}

IceEnthalpySurface::IceEnthalpySurface(const IceModel *m)
  : Diag<IceModel>(m) {

  // set metadata:
  m_vars = {SpatialVariableMetadata(m_sys, "enthalpysurf")};

  set_attrs("ice enthalpy at 1m below the ice surface", "",
            "J kg-1", "J kg-1", 0);
  m_vars[0].set_double("_FillValue", m_fill_value);
}

IceModelVec::Ptr IceEnthalpySurface::compute_impl() const {

  IceModelVec2S::Ptr result(new IceModelVec2S(m_grid, "enthalpysurf", WITHOUT_GHOSTS));
  result->metadata() = m_vars[0];

  // compute levels corresponding to 1 m below the ice surface:

  const IceModelVec3& ice_enthalpy = model->energy_balance_model()->enthalpy();
  const IceModelVec2S& ice_thickness = model->geometry().ice_thickness;

  IceModelVec::AccessList list{&ice_thickness, result.get()};

  for (Points p(*m_grid); p; p.next()) {
    const int i = p.i(), j = p.j();

    (*result)(i,j) = std::max(ice_thickness(i,j) - 1.0, 0.0);
  }

  ice_enthalpy.getSurfaceValues(*result, *result);  // z=0 slice

  for (Points p(*m_grid); p; p.next()) {
    const int i = p.i(), j = p.j();

    if (ice_thickness(i,j) <= 1.0) {
      (*result)(i,j) = m_fill_value;
    }
  }

  return result;
}

IceEnthalpyBasal::IceEnthalpyBasal(const IceModel *m)
  : Diag<IceModel>(m) {

  // set metadata:
  m_vars = {SpatialVariableMetadata(m_sys, "enthalpybase")};

  set_attrs("ice enthalpy at the base of ice", "",
            "J kg-1", "J kg-1", 0);
  m_vars[0].set_double("_FillValue", m_fill_value);
}

IceModelVec::Ptr IceEnthalpyBasal::compute_impl() const {

  IceModelVec2S::Ptr result(new IceModelVec2S(m_grid, "enthalpybase", WITHOUT_GHOSTS));
  result->metadata() = m_vars[0];

  model->energy_balance_model()->enthalpy().getHorSlice(*result, 0.0);  // z=0 slice

  result->mask_by(model->geometry().ice_thickness, m_fill_value);

  return result;
}


TemperatureBasal::TemperatureBasal(const IceModel *m)
  : Diag<IceModel>(m) {

  // set metadata:
  m_vars = {SpatialVariableMetadata(m_sys, "tempbase")};

  set_attrs("ice temperature at the base of ice",
            "land_ice_basal_temperature", // InitMIP "standard" name
            "K", "K", 0);
  m_vars[0].set_double("_FillValue", m_fill_value);
}

IceModelVec::Ptr TemperatureBasal::compute_impl() const {

  const IceModelVec2S &thickness = model->geometry().ice_thickness;

  IceModelVec::Ptr enth = IceEnthalpyBasal(model).compute();

  EnthalpyConverter::Ptr EC = model->ctx()->enthalpy_converter();

  IceModelVec2S::Ptr result = IceModelVec2S::To2DScalar(enth);

  // result contains basal enthalpy; note that it is allocated by
  // IceEnthalpyBasal::compute().

  const IceModelVec2CellType &cell_type = model->geometry().cell_type;

  IceModelVec::AccessList list{&cell_type, result.get(), &thickness};

  ParallelSection loop(m_grid->com);
  try {
    for (Points p(*m_grid); p; p.next()) {
      const int i = p.i(), j = p.j();

      double depth = thickness(i,j),
        pressure = EC->pressure(depth);
      if (cell_type.icy(i, j)) {
        (*result)(i,j) = EC->temperature((*result)(i,j), pressure);
      } else {
        (*result)(i,j) = m_fill_value;
      }
    }
  } catch (...) {
    loop.failed();
  }
  loop.check();

  result->metadata(0) = m_vars[0];
  return result;
}

TemperatureSurface::TemperatureSurface(const IceModel *m)
  : Diag<IceModel>(m) {

  // set metadata:
  m_vars = {SpatialVariableMetadata(m_sys, "tempsurf")};

  set_attrs("ice temperature at 1m below the ice surface",
            "temperature_at_ground_level_in_snow_or_firn", // InitMIP "standard" name
            "K", "K", 0);
  m_vars[0].set_double("_FillValue", m_fill_value);
}

IceModelVec::Ptr TemperatureSurface::compute_impl() const {

  const IceModelVec2S &thickness = model->geometry().ice_thickness;

  IceModelVec::Ptr enth = IceEnthalpySurface(model).compute();
  IceModelVec2S::Ptr result = IceModelVec2S::To2DScalar(enth);

  EnthalpyConverter::Ptr EC = model->ctx()->enthalpy_converter();

  // result contains surface enthalpy; note that it is allocated by
  // IceEnthalpySurface::compute().

  IceModelVec::AccessList list{result.get(), &thickness};

  double depth = 1.0,
    pressure = EC->pressure(depth);
  ParallelSection loop(m_grid->com);
  try {
    for (Points p(*m_grid); p; p.next()) {
      const int i = p.i(), j = p.j();

      if (thickness(i,j) > 1) {
        (*result)(i,j) = EC->temperature((*result)(i,j), pressure);
      } else {
        (*result)(i,j) = m_fill_value;
      }
    }
  } catch (...) {
    loop.failed();
  }
  loop.check();

  result->metadata(0) = m_vars[0];
  return result;
}


LiquidFraction::LiquidFraction(const IceModel *m)
  : Diag<IceModel>(m) {

  // set metadata:
  m_vars = {SpatialVariableMetadata(m_sys, "liqfrac", m_grid->z())};

  set_attrs("liquid water fraction in ice (between 0 and 1)", "",
            "1", "1", 0);
  m_vars[0].set_doubles("valid_range", {0.0, 1.0});
}

IceModelVec::Ptr LiquidFraction::compute_impl() const {

  IceModelVec3::Ptr result(new IceModelVec3);
  result->create(m_grid, "liqfrac", WITHOUT_GHOSTS);
  result->metadata(0) = m_vars[0];

  bool cold_mode = m_config->get_boolean("energy.temperature_based");

  if (cold_mode) {
    result->set(0.0);
  } else {
    energy::compute_liquid_water_fraction(model->energy_balance_model()->enthalpy(),
                                          model->geometry().ice_thickness,
                                          *result);
  }

  return result;
}

TemperateIceThickness::TemperateIceThickness(const IceModel *m)
  : Diag<IceModel>(m) {

  // set metadata:
  m_vars = {SpatialVariableMetadata(m_sys,
                                    "tempicethk")};

  set_attrs("temperate ice thickness (total column content)", "",
            "m", "m", 0);
  m_vars[0].set_double("_FillValue", m_fill_value);
}

IceModelVec::Ptr TemperateIceThickness::compute_impl() const {

  IceModelVec2S::Ptr result(new IceModelVec2S(m_grid, "tempicethk", WITHOUT_GHOSTS));
  result->metadata(0) = m_vars[0];

  const IceModelVec2CellType &cell_type = model->geometry().cell_type;
  const IceModelVec3& ice_enthalpy = model->energy_balance_model()->enthalpy();
  const IceModelVec2S& ice_thickness = model->geometry().ice_thickness;

  IceModelVec::AccessList list{&cell_type, result.get(), &ice_enthalpy, &ice_thickness};

  EnthalpyConverter::Ptr EC = model->ctx()->enthalpy_converter();

  ParallelSection loop(m_grid->com);
  try {
    for (Points p(*m_grid); p; p.next()) {
      const int i = p.i(), j = p.j();

      if (cell_type.icy(i, j)) {
        const double *Enth = ice_enthalpy.get_column(i,j);
        double H_temperate = 0.0;
        const double H = ice_thickness(i,j);
        const unsigned int ks = m_grid->kBelowHeight(H);

        for (unsigned int k=0; k<ks; ++k) { // FIXME issue #15
          double pressure = EC->pressure(H - m_grid->z(k));

          if (EC->is_temperate_relaxed(Enth[k], pressure)) {
            H_temperate += m_grid->z(k+1) - m_grid->z(k);
          }
        }

        double pressure = EC->pressure(H - m_grid->z(ks));
        if (EC->is_temperate_relaxed(Enth[ks], pressure)) {
          H_temperate += H - m_grid->z(ks);
        }

        (*result)(i,j) = H_temperate;
      } else {
        // ice-free
        (*result)(i,j) = m_fill_value;
      }
    }
  } catch (...) {
    loop.failed();
  }
  loop.check();

  return result;
}

TemperateIceThicknessBasal::TemperateIceThicknessBasal(const IceModel *m)
  : Diag<IceModel>(m) {

  // set metadata:
  m_vars = {SpatialVariableMetadata(m_sys,
                                    "tempicethk_basal")};

  set_attrs("thickness of the basal layer of temperate ice", "",
            "m", "m", 0);
  m_vars[0].set_double("_FillValue", m_fill_value);
}

/*!
 * Uses linear interpolation to go beyond vertical grid resolution.
 */
IceModelVec::Ptr TemperateIceThicknessBasal::compute_impl() const {

  IceModelVec2S::Ptr result(new IceModelVec2S(m_grid, "tempicethk_basal", WITHOUT_GHOSTS));
  result->metadata(0) = m_vars[0];

  EnthalpyConverter::Ptr EC = model->ctx()->enthalpy_converter();

  const IceModelVec2CellType &cell_type = model->geometry().cell_type;
  const IceModelVec3& ice_enthalpy = model->energy_balance_model()->enthalpy();
  const IceModelVec2S& ice_thickness = model->geometry().ice_thickness;

  IceModelVec::AccessList list{&cell_type, result.get(), &ice_thickness, &ice_enthalpy};

  ParallelSection loop(m_grid->com);
  try {
    for (Points p(*m_grid); p; p.next()) {
      const int i = p.i(), j = p.j();

      double H = ice_thickness(i,j);

      // if we have no ice, go on to the next grid point (this cell will be
      // marked as "missing" later)
      if (cell_type.ice_free(i, j)) {
        (*result)(i,j) = m_fill_value;
        continue;
      }

      const double *Enth = ice_enthalpy.get_column(i,j);

      unsigned int ks = m_grid->kBelowHeight(H);

      unsigned int k = 0;
      double pressure = EC->pressure(H - m_grid->z(k));
      while (k <= ks) {         // FIXME issue #15
        pressure = EC->pressure(H - m_grid->z(k));

        if (EC->is_temperate_relaxed(Enth[k],pressure)) {
          k++;
        } else {
          break;
        }
      }
      // after this loop 'pressure' is equal to the pressure at the first level
      // that is cold

      // no temperate ice at all; go to the next grid point
      if (k == 0) {
        (*result)(i,j) = 0.0;
        continue;
      }

      // the whole column is temperate (except, possibly, some ice between
      // z(ks) and the total thickness; we ignore it)
      if (k == ks + 1) {
        (*result)(i,j) = m_grid->z(ks);
        continue;
      }

      double
        pressure_0 = EC->pressure(H - m_grid->z(k-1)),
        dz         = m_grid->z(k) - m_grid->z(k-1),
        slope1     = (Enth[k] - Enth[k-1]) / dz,
        slope2     = (EC->enthalpy_cts(pressure) - EC->enthalpy_cts(pressure_0)) / dz;

      if (slope1 != slope2) {
        (*result)(i,j) = m_grid->z(k-1) +
          (EC->enthalpy_cts(pressure_0) - Enth[k-1]) / (slope1 - slope2);

        // check if the resulting thickness is valid:
        (*result)(i,j) = std::max((*result)(i,j), m_grid->z(k-1));
        (*result)(i,j) = std::min((*result)(i,j), m_grid->z(k));
      } else {
        throw RuntimeError::formatted(PISM_ERROR_LOCATION, "Linear interpolation of the thickness of"
                                      " the basal temperate layer failed:\n"
                                      "(i=%d, j=%d, k=%d, ks=%d)\n",
                                      i, j, k, ks);
      }
    }
  } catch (...) {
    loop.failed();
  }
  loop.check();


  return result;
}

namespace scalar {

//! \brief Computes the total ice volume in glacierized areas.
class IceVolumeGlacierized : public TSDiag<TSSnapshotDiagnostic, IceModel>
{
public:
  IceVolumeGlacierized(IceModel *m)
    : TSDiag<TSSnapshotDiagnostic, IceModel>(m, "ice_volume_glacierized") {

    m_ts.variable().set_string("units", "m3");
    m_ts.variable().set_string("long_name", "volume of the ice in glacierized areas");
    m_ts.variable().set_double("valid_min", 0.0);
  }
  double compute() {
    return model->ice_volume(m_config->get_double("output.ice_free_thickness_standard"));
  }
};

//! \brief Computes the total ice volume.
class IceVolume : public TSDiag<TSSnapshotDiagnostic, IceModel>
{
public:
  IceVolume(IceModel *m)
    : TSDiag<TSSnapshotDiagnostic, IceModel>(m, "ice_volume") {

    m_ts.variable().set_string("units", "m3");
    m_ts.variable().set_string("long_name", "volume of the ice, including seasonal cover");
    m_ts.variable().set_double("valid_min", 0.0);
  }

  double compute() {
    return model->ice_volume(0.0);
  }
};

//! \brief Computes the total ice volume which is relevant for sea-level
class SeaLevelRisePotential : public TSDiag<TSSnapshotDiagnostic, IceModel>
{
public:
  SeaLevelRisePotential(const IceModel *m)
    : TSDiag<TSSnapshotDiagnostic, IceModel>(m, "sea_level_rise_potential") {

    m_ts.variable().set_string("units", "m");
    m_ts.variable().set_string("long_name", "the sea level rise that would result if all the ice were melted");
    m_ts.variable().set_double("valid_min", 0.0);
  }

  double compute() {
    return model->sea_level_rise_potential(m_config->get_double("output.ice_free_thickness_standard"));
  }
};

//! \brief Computes the rate of change of the total ice volume in glacierized areas.
class IceVolumeRateOfChangeGlacierized : public TSDiag<TSRateDiagnostic, IceModel>
{
public:
  IceVolumeRateOfChangeGlacierized(IceModel *m)
    : TSDiag<TSRateDiagnostic, IceModel>(m, "tendency_of_ice_volume_glacierized") {

    m_ts.variable().set_string("units", "m3 s-1");
    m_ts.variable().set_string("glaciological_units", "m3 year-1");
    m_ts.variable().set_string("long_name", "rate of change of the ice volume in glacierized areas");
  }

  double compute() {
    return model->ice_volume(m_config->get_double("output.ice_free_thickness_standard"));
  }
};

//! \brief Computes the rate of change of the total ice volume.
class IceVolumeRateOfChange : public TSDiag<TSRateDiagnostic, IceModel>
{
public:
  IceVolumeRateOfChange(IceModel *m)
    : TSDiag<TSRateDiagnostic, IceModel>(m, "tendency_of_ice_volume") {

    m_ts.variable().set_string("units", "m3 s-1");
    m_ts.variable().set_string("glaciological_units", "m3 year-1");
    m_ts.variable().set_string("long_name",
                               "rate of change of the ice volume, including seasonal cover");
  }

  double compute() {
    return model->ice_volume(0.0);
  }
};

//! \brief Computes the total ice area.
class IceAreaGlacierized : public TSDiag<TSSnapshotDiagnostic, IceModel>
{
public:
  IceAreaGlacierized(IceModel *m)
    : TSDiag<TSSnapshotDiagnostic, IceModel>(m, "ice_area_glacierized") {

    m_ts.variable().set_string("units", "m2");
    m_ts.variable().set_string("long_name", "glacierized area");
    m_ts.variable().set_double("valid_min", 0.0);
  }

  double compute() {
    return model->ice_area(m_config->get_double("output.ice_free_thickness_standard"));
  }
};

//! \brief Computes the total mass of the ice not displacing sea water.
class IceMassNotDisplacingSeaWater : public TSDiag<TSSnapshotDiagnostic, IceModel>
{
public:
  IceMassNotDisplacingSeaWater(const IceModel *m)
    : TSDiag<TSSnapshotDiagnostic, IceModel>(m, "limnsw") {

    m_ts.variable().set_string("units", "kg");
    m_ts.variable().set_string("long_name", "mass of the ice not displacing sea water");
    m_ts.variable().set_double("valid_min", 0.0);
  }

  double compute() {

    const double
      thickness_standard = m_config->get_double("output.ice_free_thickness_standard"),
      ice_density        = m_config->get_double("constants.ice.density"),
      ice_volume         = model->ice_volume_not_displacing_seawater(thickness_standard),
      ice_mass           = ice_volume * ice_density;

    return ice_mass;
  }
};

//! \brief Computes the total ice mass in glacierized areas.
class IceMassGlacierized : public TSDiag<TSSnapshotDiagnostic, IceModel>
{
public:
  IceMassGlacierized(IceModel *m)
    : TSDiag<TSSnapshotDiagnostic, IceModel>(m, "ice_mass_glacierized") {

    m_ts.variable().set_string("units", "kg");
    m_ts.variable().set_string("long_name", "mass of the ice in glacierized areas");
    m_ts.variable().set_double("valid_min", 0.0);
  }

  double compute() {
    double
      ice_density        = m_config->get_double("constants.ice.density"),
      thickness_standard = m_config->get_double("output.ice_free_thickness_standard");
    return model->ice_volume(thickness_standard) * ice_density;
  }
};

//! \brief Computes the total ice mass.
class IceMass : public TSDiag<TSSnapshotDiagnostic, IceModel>
{
public:
  IceMass(IceModel *m)
    : TSDiag<TSSnapshotDiagnostic, IceModel>(m, "ice_mass") {

    m_ts.variable().set_string("units", "kg");
    m_ts.variable().set_string("long_name", "mass of the ice, including seasonal cover");
    m_ts.variable().set_double("valid_min", 0.0);
  }

  double compute() {
    return (model->ice_volume(0.0) *
            m_config->get_double("constants.ice.density"));
  }
};

//! \brief Computes the rate of change of the total ice mass in glacierized areas.
class IceMassRateOfChangeGlacierized : public TSDiag<TSRateDiagnostic, IceModel>
{
public:
  IceMassRateOfChangeGlacierized(IceModel *m)
    : TSDiag<TSRateDiagnostic, IceModel>(m, "tendency_of_ice_mass_glacierized") {

    m_ts.variable().set_string("units", "kg s-1");
    m_ts.variable().set_string("glaciological_units", "Gt year-1");
    m_ts.variable().set_string("long_name", "rate of change of the ice mass in glacierized areas");
  }

  double compute() {
    double
      ice_density         = m_config->get_double("constants.ice.density"),
      thickness_threshold = m_config->get_double("output.ice_free_thickness_standard");
    return model->ice_volume(thickness_threshold) * ice_density;
  }
};

//! \brief Computes the rate of change of the total ice mass due to flow (influx due to
//! prescribed constant-in-time ice thickness).
/*!
 * This is the change in mass resulting from prescribing (fixing) ice thickness.
 */
<<<<<<< HEAD
class IceMassRateOfChangeDueToInflux : public TSDiag<TSFluxDiagnostic, IceModel>
{
public:
  IceMassRateOfChangeDueToInflux(IceModel *m)
=======
class IceMassRateOfChangeDueToFlow : public TSDiag<TSFluxDiagnostic, IceModel>
{
public:
  IceMassRateOfChangeDueToFlow(IceModel *m)
>>>>>>> 704093b9
    : TSDiag<TSFluxDiagnostic, IceModel>(m, "tendency_of_ice_mass_due_to_flow") {

    m_ts.variable().set_string("units", "kg s-1");
    m_ts.variable().set_string("glaciological_units", "Gt year-1");
    m_ts.variable().set_string("long_name", "rate of change of the mass of ice due to flow"
                               " (i.e. prescribed ice thickness)");
  }

  double compute() {

    const double
      ice_density = m_config->get_double("constants.ice.density");

    const IceModelVec2S
<<<<<<< HEAD
      &dH        = model->geometry_evolution().thickness_change_due_to_flow(),
      &dV        = model->geometry_evolution().area_specific_volume_change_due_to_flow(),
      &cell_area = model->geometry().cell_area;

    IceModelVec::AccessList list{&dH, &dV, &cell_area};
=======
      &dH = model->geometry_evolution().thickness_change_due_to_flow(),
      &dV = model->geometry_evolution().area_specific_volume_change_due_to_flow();

    auto cell_area = m_grid->cell_area();

    IceModelVec::AccessList list{&dH, &dV};
>>>>>>> 704093b9

    double volume_change = 0.0;
    for (Points p(*m_grid); p; p.next()) {
      const int i = p.i(), j = p.j();
      // m * m^2 = m^3
<<<<<<< HEAD
      volume_change += (dH(i, j) + dV(i, j)) * cell_area(i, j);
=======
      volume_change += (dH(i, j) + dV(i, j)) * cell_area;
>>>>>>> 704093b9
    }

    // (kg/m^3) * m^3 = kg
    return ice_density * GlobalSum(m_grid->com, volume_change);
  }
};

//! \brief Computes the rate of change of the total ice mass.
class IceMassRateOfChange : public TSDiag<TSRateDiagnostic, IceModel>
{
public:
  IceMassRateOfChange(IceModel *m)
    : TSDiag<TSRateDiagnostic, IceModel>(m, "tendency_of_ice_mass") {

    m_ts.variable().set_string("units", "kg s-1");
    m_ts.variable().set_string("glaciological_units", "Gt year-1");
    m_ts.variable().set_string("long_name",
                               "rate of change of the mass of ice, including seasonal cover");
  }

  double compute() {
    const double ice_density = m_config->get_double("constants.ice.density");
    return model->ice_volume(0.0) * ice_density;
  }
};


//! \brief Computes the total volume of the temperate ice in glacierized areas.
class IceVolumeGlacierizedTemperate : public TSDiag<TSSnapshotDiagnostic, IceModel>
{
public:
  IceVolumeGlacierizedTemperate(IceModel *m)
    : TSDiag<TSSnapshotDiagnostic, IceModel>(m, "ice_volume_glacierized_temperate") {

    m_ts.variable().set_string("units", "m3");
    m_ts.variable().set_string("long_name", "volume of temperate ice in glacierized areas");
    m_ts.variable().set_double("valid_min", 0.0);
  }

  double compute() {
    return model->ice_volume_temperate(m_config->get_double("output.ice_free_thickness_standard"));
  }
};

//! \brief Computes the total volume of the temperate ice.
class IceVolumeTemperate : public TSDiag<TSSnapshotDiagnostic, IceModel>
{
public:
  IceVolumeTemperate(IceModel *m)
    : TSDiag<TSSnapshotDiagnostic, IceModel>(m, "ice_volume_temperate") {

    m_ts.variable().set_string("units", "m3");
    m_ts.variable().set_string("long_name", "volume of temperate ice, including seasonal cover");
    m_ts.variable().set_double("valid_min", 0.0);
  }

  double compute() {
    return model->ice_volume_temperate(0.0);
  }
};

//! \brief Computes the total volume of the cold ice in glacierized areas.
class IceVolumeGlacierizedCold : public TSDiag<TSSnapshotDiagnostic, IceModel>
{
public:
  IceVolumeGlacierizedCold(IceModel *m)
    : TSDiag<TSSnapshotDiagnostic, IceModel>(m, "ice_volume_glacierized_cold") {

    m_ts.variable().set_string("units", "m3");
    m_ts.variable().set_string("long_name", "volume of cold ice in glacierized areas");
    m_ts.variable().set_double("valid_min", 0.0);
  }

  double compute() {
    return model->ice_volume_cold(m_config->get_double("output.ice_free_thickness_standard"));
  }
};

//! \brief Computes the total volume of the cold ice.
class IceVolumeCold : public TSDiag<TSSnapshotDiagnostic, IceModel>
{
public:
  IceVolumeCold(IceModel *m)
    : TSDiag<TSSnapshotDiagnostic, IceModel>(m, "ice_volume_cold") {

    m_ts.variable().set_string("units", "m3");
    m_ts.variable().set_string("long_name", "volume of cold ice, including seasonal cover");
    m_ts.variable().set_double("valid_min", 0.0);
  }

  double compute() {
    return model->ice_volume_cold(0.0);
  }
};

//! \brief Computes the total area of the temperate ice.
class IceAreaGlacierizedTemperateBase : public TSDiag<TSSnapshotDiagnostic, IceModel>
{
public:
  IceAreaGlacierizedTemperateBase(IceModel *m)
    : TSDiag<TSSnapshotDiagnostic, IceModel>(m, "ice_area_glacierized_temperate_base") {

    m_ts.variable().set_string("units", "m2");
    m_ts.variable().set_string("long_name", "glacierized area where basal ice is temperate");
    m_ts.variable().set_double("valid_min", 0.0);
  }

  double compute() {
    return model->ice_area_temperate(m_config->get_double("output.ice_free_thickness_standard"));
  }
};

//! \brief Computes the total area of the cold ice.
class IceAreaGlacierizedColdBase : public TSDiag<TSSnapshotDiagnostic, IceModel>
{
public:
  IceAreaGlacierizedColdBase(IceModel *m)
    : TSDiag<TSSnapshotDiagnostic, IceModel>(m, "ice_area_glacierized_cold_base") {

    m_ts.variable().set_string("units", "m2");
    m_ts.variable().set_string("long_name", "glacierized area where basal ice is cold");
    m_ts.variable().set_double("valid_min", 0.0);
  }

  double compute() {
    return model->ice_area_cold(m_config->get_double("output.ice_free_thickness_standard"));
  }
};

//! \brief Computes the total ice enthalpy in glacierized areas.
class IceEnthalpyGlacierized : public TSDiag<TSSnapshotDiagnostic, IceModel>
{
public:
  IceEnthalpyGlacierized(IceModel *m)
    : TSDiag<TSSnapshotDiagnostic, IceModel>(m, "ice_enthalpy_glacierized") {

    m_ts.variable().set_string("units", "J");
    m_ts.variable().set_string("long_name", "enthalpy of the ice in glacierized areas");
    m_ts.variable().set_double("valid_min", 0.0);
  }

  double compute() {
    return energy::total_ice_enthalpy(m_config->get_double("output.ice_free_thickness_standard"),
                                      model->energy_balance_model()->enthalpy(),
                                      model->geometry().ice_thickness);
  }
};

//! \brief Computes the total ice enthalpy.
class IceEnthalpy : public TSDiag<TSSnapshotDiagnostic, IceModel>
{
public:
  IceEnthalpy(IceModel *m)
    : TSDiag<TSSnapshotDiagnostic, IceModel>(m, "ice_enthalpy") {

    m_ts.variable().set_string("units", "J");
    m_ts.variable().set_string("long_name", "enthalpy of the ice, including seasonal cover");
    m_ts.variable().set_double("valid_min", 0.0);
  }

  double compute() {
    return energy::total_ice_enthalpy(0.0,
                                      model->energy_balance_model()->enthalpy(),
                                      model->geometry().ice_thickness);
  }
};

//! \brief Computes the total grounded ice area.
class IceAreaGlacierizedGrounded : public TSDiag<TSSnapshotDiagnostic, IceModel>
{
public:
  IceAreaGlacierizedGrounded(IceModel *m)
    : TSDiag<TSSnapshotDiagnostic, IceModel>(m, "ice_area_glacierized_grounded") {

    m_ts.variable().set_string("units", "m2");
    m_ts.variable().set_string("long_name", "area of grounded ice in glacierized areas");
    m_ts.variable().set_double("valid_min", 0.0);
  }

  double compute() {
    return model->ice_area_grounded(m_config->get_double("output.ice_free_thickness_standard"));
  }
};

//! \brief Computes the total floating ice area.
class IceAreaGlacierizedShelf : public TSDiag<TSSnapshotDiagnostic, IceModel>
{
public:
  IceAreaGlacierizedShelf(IceModel *m)
    : TSDiag<TSSnapshotDiagnostic, IceModel>(m, "ice_area_glacierized_floating") {

    m_ts.variable().set_string("units", "m2");
    m_ts.variable().set_string("long_name", "area of ice shelves in glacierized areas");
    m_ts.variable().set_double("valid_min", 0.0);
  }

  double compute() {
    return model->ice_area_floating(m_config->get_double("output.ice_free_thickness_standard"));
  }
};

//! \brief Computes the total grounded ice volume.
class IceVolumeGlacierizedGrounded : public TSDiag<TSSnapshotDiagnostic, IceModel>
{
public:
  IceVolumeGlacierizedGrounded(IceModel *m)
    : TSDiag<TSSnapshotDiagnostic, IceModel>(m, "ice_volume_glacierized_grounded") {

    m_ts.variable().set_string("units", "m3");
    m_ts.variable().set_string("long_name", "volume of grounded ice in glacierized areas");
    m_ts.variable().set_double("valid_min", 0.0);
  }

  double compute() {
    const IceModelVec2CellType &cell_type = model->geometry().cell_type;

    const IceModelVec2S &ice_thickness = model->geometry().ice_thickness;

    const double
      thickness_threshold = m_config->get_double("output.ice_free_thickness_standard"),
      cell_area           = m_grid->cell_area();

    IceModelVec::AccessList list{&ice_thickness, &cell_type};

    double volume = 0.0;
    for (Points p(*m_grid); p; p.next()) {
      const int i = p.i(), j = p.j();

      const double H = ice_thickness(i, j);

      if (cell_type.grounded(i, j) and H >= thickness_threshold) {
        volume += cell_area * H;
      }
    }

    return GlobalSum(m_grid->com, volume);
  }
};

//! \brief Computes the total floating ice volume.
class IceVolumeGlacierizedShelf : public TSDiag<TSSnapshotDiagnostic, IceModel>
{
public:
  IceVolumeGlacierizedShelf(IceModel *m)
    : TSDiag<TSSnapshotDiagnostic, IceModel>(m, "ice_volume_glacierized_floating") {

    m_ts.variable().set_string("units", "m3");
    m_ts.variable().set_string("long_name", "volume of ice shelves in glacierized areas");
    m_ts.variable().set_double("valid_min", 0.0);
  }

  double compute() {
    const IceModelVec2CellType &cell_type = model->geometry().cell_type;

    const IceModelVec2S &ice_thickness = model->geometry().ice_thickness;

    const double
      thickness_threshold = m_config->get_double("output.ice_free_thickness_standard"),
      cell_area           = m_grid->cell_area();

    IceModelVec::AccessList list{&ice_thickness, &cell_type};

    double volume = 0.0;
    for (Points p(*m_grid); p; p.next()) {
      const int i = p.i(), j = p.j();

      const double H = ice_thickness(i, j);

      if (cell_type.ocean(i, j) and H >= thickness_threshold) {
        volume += cell_area * H;
      }
    }

    return GlobalSum(m_grid->com, volume);
  }
};

//! \brief Reports the mass continuity time step.
class TimeStepLength : public TSDiag<TSSnapshotDiagnostic, IceModel>
{
public:
  TimeStepLength(const IceModel *m)
    : TSDiag<TSSnapshotDiagnostic, IceModel>(m, "dt") {

    m_ts.variable().set_string("units", "second");
    m_ts.variable().set_string("glaciological_units", "year");
    m_ts.variable().set_string("long_name", "mass continuity time step");
    m_ts.variable().set_double("valid_min", 0.0);
  }

  double compute() {
    return model->dt();
  }
};

//! \brief Reports maximum diffusivity.
class MaxDiffusivity : public TSDiag<TSSnapshotDiagnostic, IceModel>
{
public:
  MaxDiffusivity(const IceModel *m)
    : TSDiag<TSSnapshotDiagnostic, IceModel>(m, "max_diffusivity") {

    m_ts.variable().set_string("units", "m2 s-1");
    m_ts.variable().set_string("long_name", "maximum diffusivity");
    m_ts.variable().set_double("valid_min", 0.0);
  }

  double compute() {
    return model->stress_balance()->max_diffusivity();
  }
};

//! \brief Reports the maximum horizontal absolute velocity component over the grid.
/*!
 * This is the value used by the adaptive time-stepping code in the CFL condition
 * for horizontal advection (i.e. in energy and mass conservation time steps).
 *
 * This is not the maximum horizontal speed, but rather the maximum of components.
 *
 * Note that this picks up the value computed during the time-step taken at a
 * reporting time. (It is not the "average over the reporting interval computed using
 * differencing in time", as other rate-of-change diagnostics.)
 */
class MaxHorizontalVelocity : public TSDiag<TSSnapshotDiagnostic, IceModel>
{
public:
  MaxHorizontalVelocity(const IceModel *m)
    : TSDiag<TSSnapshotDiagnostic, IceModel>(m, "max_hor_vel") {

    m_ts.variable().set_string("units", "m second-1");
    m_ts.variable().set_string("glaciological_units", "m year-1");
    m_ts.variable().set_string("long_name",
                               "maximum abs component of horizontal ice velocity"
                               " over grid in last time step during time-series reporting interval");
    m_ts.variable().set_double("valid_min", 0.0);
  }

  double compute() {
    CFLData cfl = model->stress_balance()->max_timestep_cfl_3d();

    return std::max(cfl.u_max, cfl.v_max);
  }
};

/*!
 * Return total mass change due to one of the terms in the mass continuity equation.
 *
 * Possible terms are
 *
 * - SMB: surface mass balance
 * - BMB: basal mass balance
 * - FLOW: ice flow
 * - ERROR: numerical flux needed to preserve non-negativity of thickness
 *
 * This computation can be restricted to grounded and floating areas
 * using the `area` argument.
 *
 * - BOTH: include all contributions
 * - GROUNDED: include grounded areas only
 * - SHELF: include floating areas only
 *
 * When computing mass changes due to flow it is important to remember
 * that ice mass in a cell can be represented by its thickness *or* an
 * "area specific volume". Transferring mass from one representation
 * to the other does not change the mass in a cell. This explains the
 * special case used when `term == FLOW`. (Note that surface and basal
 * mass balances do not affect the area specific volume field.)
 */
double mass_change(const IceModel *model, TermType term, AreaType area) {
  const IceGrid &grid = *model->grid();
  const Config &config = *grid.ctx()->config();

  const double
    ice_density = config.get_double("constants.ice.density"),
    cell_area   = grid.cell_area();

  const IceModelVec2CellType &cell_type = model->geometry().cell_type;

  const IceModelVec2S *thickness_change = nullptr;

  switch (term) {
  case FLOW:
    thickness_change = &model->geometry_evolution().thickness_change_due_to_flow();
    break;
  case SMB:
    thickness_change = &model->geometry_evolution().top_surface_mass_balance();
    break;
  case BMB:
    thickness_change = &model->geometry_evolution().bottom_surface_mass_balance();
    break;
  case ERROR:
    thickness_change = &model->geometry_evolution().conservation_error();
    break;
  default:
    // can't happen
    throw RuntimeError::formatted(PISM_ERROR_LOCATION, "invalid term type");
  }

  const IceModelVec2S &dV_flow = model->geometry_evolution().area_specific_volume_change_due_to_flow();

  IceModelVec::AccessList list{&cell_type, thickness_change};

  if (term == FLOW) {
    list.add(dV_flow);
  }

  double volume_change = 0.0;
  for (Points p(grid); p; p.next()) {
    const int i = p.i(), j = p.j();

    if ((area == BOTH) or
        (area == GROUNDED and cell_type.grounded(i, j)) or
        (area == SHELF and cell_type.ocean(i, j))) {

      double dV = term == FLOW ? dV_flow(i, j) : 0.0;

      // m^3 = m^2 * m
      volume_change += cell_area * ((*thickness_change)(i, j) + dV);
    }
  }

  // (kg / m^3) * m^3 = kg
  return ice_density * GlobalSum(grid.com, volume_change);
}

//! \brief Reports the total bottom surface ice flux.
class IceMassFluxBasal : public TSDiag<TSFluxDiagnostic, IceModel>
{
public:
  IceMassFluxBasal(const IceModel *m)
    : TSDiag<TSFluxDiagnostic, IceModel>(m, "tendency_of_ice_mass_due_to_basal_mass_flux") {

    m_ts.variable().set_string("units", "kg s-1");
    m_ts.variable().set_string("glaciological_units", "Gt year-1");
    m_ts.variable().set_string("long_name", "total over ice domain of bottom surface ice mass flux");
    m_ts.variable().set_string("comment", "positive means ice gain");
  }

  double compute() {
    return mass_change(model, BMB, BOTH);
  }
};

//! \brief Reports the total top surface ice flux.
class IceMassFluxSurface : public TSDiag<TSFluxDiagnostic, IceModel>
{
public:
  IceMassFluxSurface(const IceModel *m)
    : TSDiag<TSFluxDiagnostic, IceModel>(m, "tendency_of_ice_mass_due_to_surface_mass_flux") {

    m_ts.variable().set_string("units", "kg s-1");
    m_ts.variable().set_string("glaciological_units", "Gt year-1");
    m_ts.variable().set_string("long_name", "total over ice domain of top surface ice mass flux");
    m_ts.variable().set_string("comment", "positive means ice gain");
  }

  double compute() {
    return mass_change(model, SMB, BOTH);
  }
};

//! \brief Reports the total basal ice flux over the grounded region.
class IceMassFluxBasalGrounded : public TSDiag<TSFluxDiagnostic, IceModel>
{
public:
  IceMassFluxBasalGrounded(const IceModel *m)
    : TSDiag<TSFluxDiagnostic, IceModel>(m, "basal_mass_flux_grounded") {

    m_ts.variable().set_string("units", "kg s-1");
    m_ts.variable().set_string("glaciological_units", "Gt year-1");
    m_ts.variable().set_string("long_name", "total over grounded ice domain of basal mass flux");
    m_ts.variable().set_string("comment", "positive means ice gain");
  }

  double compute() {
    return mass_change(model, BMB, GROUNDED);
  }
};

//! \brief Reports the total sub-shelf ice flux.
class IceMassFluxBasalFloating : public TSDiag<TSFluxDiagnostic, IceModel>
{
public:
  IceMassFluxBasalFloating(const IceModel *m)
    : TSDiag<TSFluxDiagnostic, IceModel>(m, "basal_mass_flux_floating") {

    m_ts.variable().set_string("units", "kg s-1");
    m_ts.variable().set_string("glaciological_units", "Gt year-1");
    m_ts.variable().set_string("long_name", "total sub-shelf ice flux");
    m_ts.variable().set_string("comment", "positive means ice gain");
  }

  double compute() {
    return mass_change(model, BMB, SHELF);
  }
};

//! \brief Reports the total numerical mass flux needed to preserve
//! non-negativity of ice thickness.
class IceMassFluxConservationError : public TSDiag<TSFluxDiagnostic, IceModel>
{
public:
  IceMassFluxConservationError(const IceModel *m)
    : TSDiag<TSFluxDiagnostic, IceModel>(m, "tendency_of_ice_mass_due_to_conservation_error") {

    m_ts.variable().set_string("units", "kg s-1");
    m_ts.variable().set_string("glaciological_units", "Gt year-1");
    m_ts.variable().set_string("long_name", "total numerical flux needed to preserve non-negativity"
                               " of ice thickness");
    m_ts.variable().set_string("comment", "positive means ice gain");
  }

  double compute() {
    return mass_change(model, ERROR, BOTH);
  }
};

//! \brief Reports the total discharge flux.
class IceMassFluxDischarge : public TSDiag<TSFluxDiagnostic, IceModel>
{
public:
  IceMassFluxDischarge(const IceModel *m)
    : TSDiag<TSFluxDiagnostic, IceModel>(m, "tendency_of_ice_mass_due_to_discharge") {

    m_ts.variable().set_string("units", "kg s-1");
    m_ts.variable().set_string("glaciological_units", "Gt year-1");
    m_ts.variable().set_string("long_name", "discharge (calving & icebergs) flux");
    m_ts.variable().set_string("comment", "positive means ice gain");
  }

  double compute() {
    const double ice_density = m_config->get_double("constants.ice.density");

    const IceModelVec2S &discharge = model->discharge();

    auto cell_area = m_grid->cell_area();

    double volume_change = 0.0;

    IceModelVec::AccessList list{&discharge};

    for (Points p(*m_grid); p; p.next()) {
      const int i = p.i(), j = p.j();
      // m^2 * m = m^3
      volume_change += cell_area * discharge(i, j);
    }

    // (kg/m^3) * m^3 = kg
    return ice_density * GlobalSum(m_grid->com, volume_change);
  }
};

} // end of namespace scalar


//! \brief Computes dHdt, the ice thickness rate of change.
class ThicknessRateOfChange : public Diag<IceModel>
{
public:
  ThicknessRateOfChange(const IceModel *m)
    : Diag<IceModel>(m),
    m_last_thickness(m_grid, "last_ice_thickness", WITHOUT_GHOSTS),
    m_interval_length(0.0) {

    // set metadata:
    m_vars = {SpatialVariableMetadata(m_sys, "dHdt")};

    std::string
      internal_units = "m second-1",
      external_units = "m year-1";

    set_attrs("ice thickness rate of change",
              "tendency_of_land_ice_thickness",
              internal_units, external_units, 0);

    units::Converter c(m_sys, external_units, internal_units);

    const double valid_range = c(1e6);

    m_vars[0].set_doubles("valid_range",  {-valid_range, valid_range});
    m_vars[0].set_double("_FillValue", c(m_fill_value));
    m_vars[0].set_string("cell_methods", "time: mean");

    m_last_thickness.set_attrs("internal",
                               "ice thickness at the time of the last report of dHdt",
                               "m", "land_ice_thickness");
  }
protected:
  IceModelVec::Ptr compute_impl() const {

    IceModelVec2S::Ptr result(new IceModelVec2S(m_grid, "dHdt", WITHOUT_GHOSTS));
    result->metadata() = m_vars[0];

    if (m_interval_length > 0.0) {
      model->geometry().ice_thickness.add(-1.0, m_last_thickness, *result);
      result->scale(1.0 / m_interval_length);
    } else {
      result->set(m_fill_value);
    }

    return result;
  }

  void reset_impl() {
    m_interval_length = 0.0;
    m_last_thickness.copy_from(model->geometry().ice_thickness);
  }

  void update_impl(double dt) {
    m_interval_length += dt;
  }

protected:
  IceModelVec2S m_last_thickness;
  double m_interval_length;
};

LatLonBounds::LatLonBounds(const IceModel *m,
                           const std::string &var_name,
                           const std::string &proj_string)
  : Diag<IceModel>(m) {
  assert(var_name == "lat" || var_name == "lon");
  m_var_name = var_name;

  // set metadata:
  std::vector<double> levels(4);
  for (int k = 0; k < 4; ++k) {
    levels[k] = k;
  }

  m_vars = {SpatialVariableMetadata(m_sys, m_var_name + "_bnds", levels)};
  m_vars[0].get_z().set_name("nv4");
  m_vars[0].get_z().clear_all_strings();
  m_vars[0].get_z().clear_all_doubles();
  m_vars[0].set_time_independent(true);

  if (m_var_name == "lon") {
    set_attrs("longitude bounds", "", "degree_east", "degree_east", 0);
    m_vars[0].set_doubles("valid_range", {-180, 180});
  } else {
    set_attrs("latitude bounds", "", "degree_north", "degree_north", 0);
    m_vars[0].set_doubles("valid_range", {-90, 90});
  }
  m_vars[0].set_string("coordinates", "");

  m_proj_string = proj_string;

#if (PISM_USE_PROJ4==1)
  // create PROJ.4 objects to check if proj_string is OK.
  Proj lonlat("+proj=latlong +datum=WGS84 +ellps=WGS84");
  Proj pism(m_proj_string);
#endif
  // If PISM_USE_PROJ4 is not 1 we don't need to check validity of m_proj_string: this diagnostic
  // will not be available and so this code will not run.
}

IceModelVec::Ptr LatLonBounds::compute_impl() const {
  std::map<std::string,std::string> attrs;
  std::vector<double> indices(4);

  IceModelVec3Custom::Ptr result(new IceModelVec3Custom);
  result->create(m_grid, m_var_name + "_bnds", "nv4",
                 indices, attrs);
  result->metadata(0) = m_vars[0];

  bool latitude = true;
  if (m_var_name == "lon") {
    latitude = false;
  }

  if (latitude) {
    compute_lat_bounds(m_proj_string, *result);
  } else {
    compute_lon_bounds(m_proj_string, *result);
  }

  return result;
}

IceAreaFraction::IceAreaFraction(const IceModel *m)
  : Diag<IceModel>(m) {
  m_vars = {SpatialVariableMetadata(m_sys, land_ice_area_fraction_name)};
  set_attrs("fraction of a grid cell covered by ice (grounded or floating)",
            "land_ice_area_fraction", // InitMIP "standard" name
            "1", "1", 0);
}

IceModelVec::Ptr IceAreaFraction::compute_impl() const {

  IceModelVec2S::Ptr result(new IceModelVec2S(m_grid, land_ice_area_fraction_name, WITHOUT_GHOSTS));
  result->metadata(0) = m_vars[0];

  const IceModelVec2S
    &thickness         = model->geometry().ice_thickness,
    &surface_elevation = model->geometry().ice_surface_elevation,
    &bed_topography    = model->geometry().bed_elevation;

  const IceModelVec2CellType &cell_type = model->geometry().cell_type;

  IceModelVec::AccessList list{&thickness, &surface_elevation, &bed_topography, &cell_type,
      result.get()};

  const bool do_part_grid = m_config->get_boolean("geometry.part_grid.enabled");
  const IceModelVec2S &Href = model->geometry().ice_area_specific_volume;;
  if (do_part_grid) {
    list.add(Href);
  }

  ParallelSection loop(m_grid->com);
  try {
    for (Points p(*m_grid); p; p.next()) {
      const int i = p.i(), j = p.j();

      if (cell_type.icy(i, j)) {
        // an "icy" cell: the area fraction is one
        (*result)(i, j) = 1.0;
      } else if (cell_type.ice_free_ocean(i, j)) {
        // an ice-free ocean cell may be "partially-filled", in which case we need to compute its
        // ice area fraction by dividing Href by the threshold thickness.

        double H_reference = do_part_grid ? Href(i, j) : 0.0;

        if (H_reference > 0.0) {
          const double H_threshold = part_grid_threshold_thickness(cell_type.int_star(i, j),
                                                                   thickness.star(i, j),
                                                                   surface_elevation.star(i, j),
                                                                   bed_topography(i,j));
          // protect from a division by zero
          if (H_threshold > 0.0) {
            (*result)(i, j) = H_reference / H_threshold;
          } else {
            (*result)(i, j) = 1.0;
          }
        } else {
          // H_reference is zero
          (*result)(i, j) = 0.0;
        }
      } else {
        // an ice-free-ground cell: the area fraction is zero
        (*result)(i, j) = 0.0;
      }
    } // end of the loop over grid points
  } catch (...) {
    loop.failed();
  }
  loop.check();

  return result;
}

IceAreaFractionGrounded::IceAreaFractionGrounded(const IceModel *m)
  : Diag<IceModel>(m) {
  m_vars = {SpatialVariableMetadata(m_sys, grounded_ice_sheet_area_fraction_name)};
  set_attrs("fraction of a grid cell covered by grounded ice",
            "grounded_ice_sheet_area_fraction", // InitMIP "standard" name
            "1", "1", 0);
}

IceModelVec::Ptr IceAreaFractionGrounded::compute_impl() const {
  IceModelVec2S::Ptr result(new IceModelVec2S(m_grid, grounded_ice_sheet_area_fraction_name, WITHOUT_GHOSTS));
  result->metadata() = m_vars[0];

  const double
    ice_density   = m_config->get_double("constants.ice.density"),
    ocean_density = m_config->get_double("constants.sea_water.density");

  auto
    &ice_thickness  = model->geometry().ice_thickness,
    &sea_level      = model->geometry().sea_level_elevation,
    &bed_topography = model->geometry().bed_elevation;

  const IceModelVec2CellType &cell_type = model->geometry().cell_type;
  const IceModelVec2S &sea_level = model->geometry().sea_level_elevation;

  compute_grounded_cell_fraction(ice_density, ocean_density, sea_level,
                                 ice_thickness, bed_topography,
                                 *result);

  // All grounded areas have the grounded cell fraction of one, so now we make sure that ice-free
  // areas get the value of 0 (they are grounded but not covered by a grounded ice sheet).

  IceModelVec::AccessList list{&cell_type, result.get()};

  ParallelSection loop(m_grid->com);
  try {
    for (Points p(*m_grid); p; p.next()) {
      const int i = p.i(), j = p.j();
      if (cell_type.ice_free(i, j)) {
        (*result)(i, j) = 0.0;
      }
    }
  } catch (...) {
    loop.failed();
  }
  loop.check();

  return result;
}

IceAreaFractionFloating::IceAreaFractionFloating(const IceModel *m)
  : Diag<IceModel>(m) {
  m_vars = {SpatialVariableMetadata(m_sys, floating_ice_sheet_area_fraction_name)};
  set_attrs("fraction of a grid cell covered by floating ice",
            "floating_ice_sheet_area_fraction", // InitMIP "standard" name
            "1", "1", 0);
}

IceModelVec::Ptr IceAreaFractionFloating::compute_impl() const {

  IceAreaFraction land_ice_area_fraction(model);
  IceModelVec::Ptr ice_area_fraction = land_ice_area_fraction.compute();

  IceAreaFractionGrounded grounded_ice_sheet_area_fraction(model);
  IceModelVec::Ptr grounded_area_fraction = grounded_ice_sheet_area_fraction.compute();

  IceModelVec::Ptr result = ice_area_fraction;
  result->metadata() = m_vars[0];

  // Floating area fraction is total area fraction minus grounded area fraction.
  result->add(-1.0, *grounded_area_fraction);

  return result;
}

HeightAboveFloatation::HeightAboveFloatation(const IceModel *m)
  : Diag<IceModel>(m) {

  // set metadata:
  m_vars = {SpatialVariableMetadata(m_sys, "height_above_flotation")};

  set_attrs("ice thickness in excess of the maximum floating ice thickness",
            "", "m", "m", 0);
  m_vars[0].set_double("_FillValue", m_fill_value);
  m_vars[0].set_string("comment",
                       "shows how close to floatation the ice is at a given location");
}

IceModelVec::Ptr HeightAboveFloatation::compute_impl() const {

  IceModelVec2S::Ptr result(new IceModelVec2S(m_grid, "height_above_flotation", WITHOUT_GHOSTS));
  result->metadata(0) = m_vars[0];

  const IceModelVec2CellType &cell_type = model->geometry().cell_type;

  const double
    ice_density   = m_config->get_double("constants.ice.density"),
    ocean_density = m_config->get_double("constants.sea_water.density");

  auto
    &sea_level      = model->geometry().sea_level_elevation,
    &ice_thickness  = model->geometry().ice_thickness,
    &bed_topography = model->geometry().bed_elevation;

  IceModelVec::AccessList list{&cell_type, result.get(), &ice_thickness, &bed_topography, &sea_level};

  ParallelSection loop(m_grid->com);
  try {
    for (Points p(*m_grid); p; p.next()) {
      const int i = p.i(), j = p.j();

      const double
        thickness   = ice_thickness(i, j),
        bed         = bed_topography(i, j),
        ocean_depth = sea_level(i, j) - bed;

      if (cell_type.icy(i, j) and ocean_depth > 0.0) {
        const double max_floating_thickness = ocean_depth * (ocean_density / ice_density);
        (*result)(i, j) = thickness - max_floating_thickness;
      } else {
        (*result)(i, j) = m_fill_value;
      }
    }
  } catch (...) {
    loop.failed();
  }
  loop.check();

  return result;
}

IceMass::IceMass(const IceModel *m)
  : Diag<IceModel>(m) {

  // set metadata:
  m_vars = {SpatialVariableMetadata(m_sys, "ice_mass")};

  set_attrs("mass per cell",
            "",                 // no standard name
            "kg", "kg", 0);
  m_vars[0].set_double("_FillValue", m_fill_value);
}

IceModelVec::Ptr IceMass::compute_impl() const {

  IceModelVec2S::Ptr result(new IceModelVec2S(m_grid, "ice_mass", WITHOUT_GHOSTS));
  result->metadata(0) = m_vars[0];

  const IceModelVec2CellType &cell_type = model->geometry().cell_type;

  const double
    ice_density = m_config->get_double("constants.ice.density");

  const IceModelVec2S
    &ice_thickness = model->geometry().ice_thickness;

  auto cell_area = m_grid->cell_area();

  IceModelVec::AccessList list{&cell_type, result.get(), &ice_thickness};

  ParallelSection loop(m_grid->com);
  try {
    for (Points p(*m_grid); p; p.next()) {
      const int i = p.i(), j = p.j();

      // count all ice, including cells which have so little they
      // are considered "ice-free"
      if (ice_thickness(i, j) > 0.0) {
        (*result)(i,j) = ice_density * ice_thickness(i, j) * cell_area;
      } else {
        (*result)(i,j) = m_fill_value;
      }
    } // end of loop over grid points

  } catch (...) {
    loop.failed();
  }
  loop.check();

  // Add the mass of ice in Href:
  if (m_config->get_boolean("geometry.part_grid.enabled")) {
    const IceModelVec2S &Href = model->geometry().ice_area_specific_volume;
    list.add(Href);
    for (Points p(*m_grid); p; p.next()) {
      const int i = p.i(), j = p.j();

      if (ice_thickness(i, j) <= 0.0 and Href(i, j) > 0.0) {
        (*result)(i, j) = ice_density * Href(i, j) * cell_area;
      }
    }
  }

  return result;
}

BedTopographySeaLevelAdjusted::BedTopographySeaLevelAdjusted(const IceModel *m)
  : Diag<IceModel>(m) {

  /* set metadata: */
  m_vars = {SpatialVariableMetadata(m_sys, "topg_sl_adjusted")};

  set_attrs("sea-level adjusted bed topography (zero is at sea level)", "",
            "meters", "meters", 0);
}

IceModelVec::Ptr BedTopographySeaLevelAdjusted::compute_impl() const {

  IceModelVec2S::Ptr result(new IceModelVec2S(m_grid, "topg_sl_adjusted", WITHOUT_GHOSTS));
  result->metadata(0) = m_vars[0];

  auto
    &bed       = model->geometry().bed_elevation,
    &sea_level = model->geometry().sea_level_elevation;

  IceModelVec::AccessList list{&bed, &sea_level, result.get()};

  for (Points p(*m_grid); p; p.next()) {
    const int i = p.i(), j = p.j();

    (*result)(i, j) = bed(i, j) - sea_level(i, j);
  }

  return result;
}

IceHardness::IceHardness(const IceModel *m)
  : Diag<IceModel>(m) {

  /* set metadata: */
  m_vars = {SpatialVariableMetadata(m_sys, "hardness", m_grid->z())};

  const double power = 1.0 / m_config->get_double("stress_balance.sia.Glen_exponent");
  auto unitstr = pism::printf("Pa s%f", power);

  set_attrs("ice hardness computed using the SIA flow law", "",
            unitstr, unitstr, 0);
}

IceModelVec::Ptr IceHardness::compute_impl() const {

  IceModelVec3::Ptr result(new IceModelVec3);
  result->create(m_grid, "hardness", WITHOUT_GHOSTS);
  result->metadata(0) = m_vars[0];

  EnthalpyConverter::Ptr EC = m_grid->ctx()->enthalpy_converter();

  const IceModelVec3  &ice_enthalpy  = model->energy_balance_model()->enthalpy();
  const IceModelVec2S &ice_thickness = model->geometry().ice_thickness;

  const rheology::FlowLaw &flow_law = *model->stress_balance()->modifier()->flow_law();

  IceModelVec::AccessList list{&ice_enthalpy, &ice_thickness, result.get()};

  const unsigned int Mz = m_grid->Mz();

  ParallelSection loop(m_grid->com);
  try {
    for (Points p(*m_grid); p; p.next()) {
      const int i = p.i(), j = p.j();
      const double *E = ice_enthalpy.get_column(i, j);
      const double H = ice_thickness(i, j);

      double *hardness = result->get_column(i, j);

      for (unsigned int k = 0; k < Mz; ++k) {
        const double depth = H - m_grid->z(k);

        // EC->pressure() handles negative depths correctly
        const double pressure = EC->pressure(depth);

        hardness[k] = flow_law.hardness(E[k], pressure);
      }
    }
  } catch (...) {
    loop.failed();
  }
  loop.check();

  return result;
}

IceViscosity::IceViscosity(IceModel *m)
  : Diag<IceModel>(m) {

  /* set metadata: */
  m_vars = {SpatialVariableMetadata(m_sys, "effective_viscosity", m_grid->z())};

  set_attrs("effective viscosity of ice", "",
            "Pascal second", "kPascal second", 0);
  m_vars[0].set_double("valid_min", 0);
  m_vars[0].set_double("_FillValue", m_fill_value);
}

static inline double square(double x) {
  return x * x;
}

IceModelVec::Ptr IceViscosity::compute_impl() const {

  IceModelVec3::Ptr result(new IceModelVec3);
  result->create(m_grid, "effective_viscosity", WITHOUT_GHOSTS);
  result->metadata(0) = m_vars[0];

  IceModelVec3 W;
  W.create(m_grid, "wvel", WITH_GHOSTS);

  using mask::ice_free;

  EnthalpyConverter::Ptr EC = m_grid->ctx()->enthalpy_converter();

  const rheology::FlowLaw &flow_law = *model->stress_balance()->modifier()->flow_law();

  const IceModelVec2S &ice_thickness = model->geometry().ice_thickness;

  const IceModelVec3
    &ice_enthalpy     = model->energy_balance_model()->enthalpy(),
    &U                = model->stress_balance()->velocity_u(),
    &V                = model->stress_balance()->velocity_v(),
    &W_without_ghosts = model->stress_balance()->velocity_w();

  W_without_ghosts.update_ghosts(W);

  const unsigned int Mz = m_grid->Mz();
  const double
    dx = m_grid->dx(),
    dy = m_grid->dy();
  const std::vector<double> &z = m_grid->z();

  const IceModelVec2CellType &mask = model->geometry().cell_type;

  IceModelVec::AccessList list{&U, &V, &W, &ice_enthalpy, &ice_thickness, &mask, result.get()};

  ParallelSection loop(m_grid->com);
  try {
    for (Points p(*m_grid); p; p.next()) {
      const int i = p.i(), j = p.j();

      const double *E = ice_enthalpy.get_column(i, j);
      const double H = ice_thickness(i, j);

      const double
        *u   = U.get_column(i, j),
        *u_n = U.get_column(i, j + 1),
        *u_e = U.get_column(i + 1, j),
        *u_s = U.get_column(i, j - 1),
        *u_w = U.get_column(i - 1, j);

      const double
        *v   = V.get_column(i, j),
        *v_n = V.get_column(i, j + 1),
        *v_e = V.get_column(i + 1, j),
        *v_s = V.get_column(i, j - 1),
        *v_w = V.get_column(i - 1, j);

      const double
        *w   = W.get_column(i, j),
        *w_n = W.get_column(i, j + 1),
        *w_e = W.get_column(i + 1, j),
        *w_s = W.get_column(i, j - 1),
        *w_w = W.get_column(i - 1, j);

      StarStencil<int> m = mask.int_star(i, j);
      const unsigned int
        east  = ice_free(m.e) ? 0 : 1,
        west  = ice_free(m.w) ? 0 : 1,
        south = ice_free(m.s) ? 0 : 1,
        north = ice_free(m.n) ? 0 : 1;

      double *viscosity = result->get_column(i, j);

      if (ice_free(m.ij)) {
        result->set_column(i, j, m_fill_value);
        continue;
      }

      for (unsigned int k = 0; k < Mz; ++k) {
        const double depth = H - z[k];

        if (depth < 0.0) {
          viscosity[k] = m_fill_value;
          continue;
        }

        // EC->pressure() handles negative depths correctly
        const double pressure = EC->pressure(depth);

        const double hardness = flow_law.hardness(E[k], pressure);

        double u_x = 0.0, v_x = 0.0, w_x = 0.0;
        if (west + east > 0) {
          const double D = 1.0 / (dx * (west + east));
          u_x = D * (west * (u[k] - u_w[k]) + east * (u_e[k] - u[k]));
          v_x = D * (west * (v[k] - v_w[k]) + east * (v_e[k] - v[k]));
          w_x = D * (west * (w[k] - w_w[k]) + east * (w_e[k] - w[k]));
        }

        double u_y = 0.0, v_y = 0.0, w_y = 0.0;
        if (south + north > 0) {
          const double D = 1.0 / (dy * (south + north));
          u_y = D * (south * (u[k] - u_s[k]) + north * (u_n[k] - u[k]));
          v_y = D * (south * (v[k] - v_s[k]) + north * (v_n[k] - v[k]));
          w_y = D * (south * (w[k] - w_s[k]) + north * (w_n[k] - w[k]));
        }

        double
          u_z = 0.0,
          v_z = 0.0,
          w_z = 0.0;

        if (k == 0) {
          const double dz = z[1] - z[0];
          u_z = (u[1] - u[0]) / dz;
          v_z = (v[1] - v[0]) / dz;
          w_z = (w[1] - w[0]) / dz;
        } else if (k == Mz - 1) {
          const double dz = z[Mz - 1] - z[Mz - 2];
          u_z = (u[Mz - 1] - u[Mz - 2]) / dz;
          v_z = (v[Mz - 1] - v[Mz - 2]) / dz;
          w_z = (w[Mz - 1] - w[Mz - 2]) / dz;
        } else {
          const double
            dz_p = z[k + 1] - z[k],
            dz_m = z[k] - z[k - 1];
          u_z = 0.5 * ((u[k + 1] - u[k]) / dz_p + (u[k] - u[k - 1]) / dz_m);
          v_z = 0.5 * ((v[k + 1] - v[k]) / dz_p + (v[k] - v[k - 1]) / dz_m);
          w_z = 0.5 * ((w[k + 1] - w[k]) / dz_p + (w[k] - w[k - 1]) / dz_m);
        }

        // These should be "epsilon dot", but that's just too long.
        const double
          eps_xx = u_x,
          eps_yy = v_y,
          eps_zz = w_z,
          eps_xy = 0.5 * (u_y + v_x),
          eps_xz = 0.5 * (u_z + w_x),
          eps_yz = 0.5 * (v_z + w_y);

        // The second invariant of the 3D strain rate tensor; see equation 4.8 in [@ref
        // GreveBlatter2009]. Unlike secondInvariant_2D(), this code does not make assumptions about
        // the input velocity field: we do not ignore w_x and w_y and do not assume that u_z and v_z
        // are zero.
        const double
          gamma = (square(eps_xx) + square(eps_yy) + square(eps_zz) +
                   2.0 * (square(eps_xy) + square(eps_xz) + square(eps_yz)));

        double nu = 0.0;
        // Note: in PISM gamma has an extra factor of 1/2; compare to
        flow_law.effective_viscosity(hardness, 0.5 * gamma, &nu, NULL);

        viscosity[k] = nu;
      }
    }
  } catch (...) {
    loop.failed();
  }
  loop.check();

  return result;
}

} // end of namespace diagnostics

void IceModel::init_diagnostics() {

  using namespace diagnostics;

  typedef Diagnostic      d;
  typedef Diagnostic::Ptr f;    // "f" for "field"
  m_diagnostics = {
    // geometry
    {"cell_grounded_fraction",              d::wrap(m_geometry.cell_grounded_fraction)},
    {"height_above_flotation",              f(new HeightAboveFloatation(this))},
    {"ice_area_specific_volume",            d::wrap(m_geometry.ice_area_specific_volume)},
    {"ice_mass",                            f(new IceMass(this))},
    {"lat",                                 d::wrap(m_geometry.latitude)},
    {"lon",                                 d::wrap(m_geometry.longitude)},
    {"mask",                                d::wrap(m_geometry.cell_type)},
    {"thk",                                 d::wrap(m_geometry.ice_thickness)},
    {"topg_sl_adjusted",                    f(new BedTopographySeaLevelAdjusted(this))},
    {"usurf",                               d::wrap(m_geometry.ice_surface_elevation)},
    {floating_ice_sheet_area_fraction_name, f(new IceAreaFractionFloating(this))},
    {grounded_ice_sheet_area_fraction_name, f(new IceAreaFractionGrounded(this))},
    {land_ice_area_fraction_name,           f(new IceAreaFraction(this))},

    // temperature, enthalpy, and liquid water fraction
    {"enthalpybase", f(new IceEnthalpyBasal(this))},
    {"enthalpysurf", f(new IceEnthalpySurface(this))},
    {"bedtoptemp",   d::wrap(m_bedtoptemp)},
    {"cts",          f(new CTS(this))},
    {"liqfrac",      f(new LiquidFraction(this))},
    {"temp",         f(new Temperature(this))},
    {"temp_pa",      f(new TemperaturePA(this))},
    {"tempbase",     f(new TemperatureBasal(this))},
    {"temppabase",   f(new TemperaturePABasal(this))},
    {"tempsurf",     f(new TemperatureSurface(this))},

    // rheology-related stuff
    {"tempicethk",          f(new TemperateIceThickness(this))},
    {"tempicethk_basal",    f(new TemperateIceThicknessBasal(this))},
    {"hardav",              f(new HardnessAverage(this))},
    {"hardness",            f(new IceHardness(this))},
    {"effective_viscosity", f(new IceViscosity(this))},

    // boundary conditions
    {"ssa_bc_mask",               d::wrap(m_ssa_dirichlet_bc_mask)},
    {"ssa_bc_vel",                d::wrap(m_ssa_dirichlet_bc_values)},
    {"ocean_pressure_difference", f(new CalvingFrontPressureDifference(this))},

    // balancing the books
    // tendency_of_ice_amount = (tendency_of_ice_amount_due_to_flow +
    //                           tendency_of_ice_amount_due_to_conservation_error +
    //                           tendency_of_ice_amount_due_to_surface_mass_balance +
    //                           tendency_of_ice_amount_due_to_basal_mass_balance +
    //                           tendency_of_ice_amount_due_to_discharge)
    {"tendency_of_ice_amount",                           f(new TendencyOfIceAmount(this,          AMOUNT))},
    {"tendency_of_ice_amount_due_to_flow",               f(new TendencyOfIceAmountDueToFlow(this, AMOUNT))},
    {"tendency_of_ice_amount_due_to_conservation_error", f(new ConservationErrorFlux(this,        AMOUNT))},
    {"tendency_of_ice_amount_due_to_surface_mass_flux",  f(new SurfaceFlux(this,                  AMOUNT))},
    {"tendency_of_ice_amount_due_to_basal_mass_flux",    f(new BasalFlux(this,                    AMOUNT))},
    {"tendency_of_ice_amount_due_to_discharge",          f(new DischargeFlux(this,                AMOUNT))},

    // same, in terms of mass
    // tendency_of_ice_mass = (tendency_of_ice_mass_due_to_flow +
    //                         tendency_of_ice_mass_due_to_conservation_error +
    //                         tendency_of_ice_mass_due_to_surface_mass_flux +
    //                         tendency_of_ice_mass_due_to_basal_mass_balance +
    //                         tendency_of_ice_mass_due_to_discharge)
    {"tendency_of_ice_mass",                           f(new TendencyOfIceAmount(this,          MASS))},
    {"tendency_of_ice_mass_due_to_flow",               f(new TendencyOfIceAmountDueToFlow(this, MASS))},
    {"tendency_of_ice_mass_due_to_conservation_error", f(new ConservationErrorFlux(this,        MASS))},
    {"tendency_of_ice_mass_due_to_surface_mass_flux",  f(new SurfaceFlux(this,                  MASS))},
    {"tendency_of_ice_mass_due_to_basal_mass_flux",    f(new BasalFlux(this,                    MASS))},
    {"tendency_of_ice_mass_due_to_discharge",          f(new DischargeFlux(this,                MASS))},

    // other rates and fluxes
    {"basal_mass_flux_grounded", f(new BMBSplit(this, GROUNDED))},
    {"basal_mass_flux_floating",    f(new BMBSplit(this, SHELF))},
    {"dHdt",                     f(new ThicknessRateOfChange(this))},
    {"bmelt",                    d::wrap(m_basal_melt_rate)},

    // misc
    {"rank", f(new Rank(this))},
  };

#if (PISM_USE_PROJ4==1)
  std::string proj4 = m_grid->get_mapping_info().proj4;
  if (not proj4.empty()) {
    m_diagnostics["lat_bnds"] = f(new LatLonBounds(this, "lat", proj4));
    m_diagnostics["lon_bnds"] = f(new LatLonBounds(this, "lon", proj4));
  }
#endif

  typedef TSDiagnostic::Ptr s; // "s" for "scalar"
  m_ts_diagnostics = {
    // area
    {"ice_area_glacierized",                s(new scalar::IceAreaGlacierized(this))},
    {"ice_area_glacierized_cold_base",      s(new scalar::IceAreaGlacierizedColdBase(this))},
    {"ice_area_glacierized_grounded",       s(new scalar::IceAreaGlacierizedGrounded(this))},
    {"ice_area_glacierized_floating",       s(new scalar::IceAreaGlacierizedShelf(this))},
    {"ice_area_glacierized_temperate_base", s(new scalar::IceAreaGlacierizedTemperateBase(this))},
    // mass
    {"ice_mass_glacierized",             s(new scalar::IceMassGlacierized(this))},
    {"ice_mass",                         s(new scalar::IceMass(this))},
    {"tendency_of_ice_mass_glacierized", s(new scalar::IceMassRateOfChangeGlacierized(this))},
    {"limnsw",                           s(new scalar::IceMassNotDisplacingSeaWater(this))},
    // volume
    {"ice_volume_glacierized",             s(new scalar::IceVolumeGlacierized(this))},
    {"ice_volume_glacierized_cold",        s(new scalar::IceVolumeGlacierizedCold(this))},
    {"ice_volume_glacierized_grounded",    s(new scalar::IceVolumeGlacierizedGrounded(this))},
    {"ice_volume_glacierized_floating",    s(new scalar::IceVolumeGlacierizedShelf(this))},
    {"ice_volume_glacierized_temperate",   s(new scalar::IceVolumeGlacierizedTemperate(this))},
    {"ice_volume",                         s(new scalar::IceVolume(this))},
    {"ice_volume_cold",                    s(new scalar::IceVolumeCold(this))},
    {"ice_volume_temperate",               s(new scalar::IceVolumeTemperate(this))},
    {"tendency_of_ice_volume_glacierized", s(new scalar::IceVolumeRateOfChangeGlacierized(this))},
    {"tendency_of_ice_volume",             s(new scalar::IceVolumeRateOfChange(this))},
    {"sea_level_rise_potential",           s(new scalar::SeaLevelRisePotential(this))},
    // energy
    {"ice_enthalpy_glacierized", s(new scalar::IceEnthalpyGlacierized(this))},
    {"ice_enthalpy",         s(new scalar::IceEnthalpy(this))},
    // time-stepping
    {"max_diffusivity", s(new scalar::MaxDiffusivity(this))},
    {"max_hor_vel",     s(new scalar::MaxHorizontalVelocity(this))},
    {"dt",              s(new scalar::TimeStepLength(this))},
    // balancing the books
    {"tendency_of_ice_mass",                           s(new scalar::IceMassRateOfChange(this))},
<<<<<<< HEAD
    {"tendency_of_ice_mass_due_to_flow",               s(new scalar::IceMassRateOfChangeDueToInflux(this))},
=======
    {"tendency_of_ice_mass_due_to_flow",               s(new scalar::IceMassRateOfChangeDueToFlow(this))},
>>>>>>> 704093b9
    {"tendency_of_ice_mass_due_to_conservation_error", s(new scalar::IceMassFluxConservationError(this))},
    {"tendency_of_ice_mass_due_to_basal_mass_flux",    s(new scalar::IceMassFluxBasal(this))},
    {"tendency_of_ice_mass_due_to_surface_mass_flux",  s(new scalar::IceMassFluxSurface(this))},
    {"tendency_of_ice_mass_due_to_discharge",          s(new scalar::IceMassFluxDischarge(this))},
    // other fluxes
    {"basal_mass_flux_grounded", s(new scalar::IceMassFluxBasalGrounded(this))},
    {"basal_mass_flux_floating", s(new scalar::IceMassFluxBasalFloating(this))},
  };

  // get diagnostics from submodels
  for (auto m : m_submodels) {
    m_diagnostics = pism::combine(m_diagnostics, m.second->diagnostics());
    m_ts_diagnostics = pism::combine(m_ts_diagnostics, m.second->ts_diagnostics());
  }
}

typedef std::map<std::string, std::vector<VariableMetadata>> Metadata;

static void print_diagnostics(const Logger &log, const Metadata &list) {
  for (const auto &d : list) {
    const std::string &name = d.first;
    log.message(1, " Name: %s\n", name.c_str());

    for (const auto &v : d.second) {

      std::string
        var_name            = v.get_name(),
        units               = v.get_string("units"),
        glaciological_units = v.get_string("glaciological_units"),
        long_name           = v.get_string("long_name"),
        comment             = v.get_string("comment");

      if (not glaciological_units.empty()) {
        units = glaciological_units;
      }

      log.message(1, "   %s [%s]\n", var_name.c_str(), units.c_str());
      log.message(1, "    %s\n", long_name.c_str());
      if (not comment.empty()) {
        log.message(1, "    %s\n", comment.c_str());
      }
    }
    log.message(1, "\n");
  }
}

static void print_diagnostics_json(const Logger &log, const Metadata &list) {
  log.message(1, "{\n");
  bool first_diagnostic = true;
  for (const auto &d : list) {

    if (not first_diagnostic) {
      log.message(1, ",\n");
    } else {
      first_diagnostic = false;
    }

    log.message(1, "\"%s\" : [\n", d.first.c_str());

    bool first_variable = true;
    for (const auto &variable : d.second) {

      std::string
        var_name            = variable.get_name(),
        units               = variable.get_string("units"),
        glaciological_units = variable.get_string("glaciological_units"),
        long_name           = variable.get_string("long_name"),
        standard_name       = variable.get_string("standard_name"),
        comment             = variable.get_string("comment");

      if (not glaciological_units.empty()) {
        units = glaciological_units;
      }

      if (not first_variable) {
        log.message(1, ",\n");
      } else {
        first_variable = false;
      }

      log.message(1, "[\"%s\", \"%s\", \"%s\", \"%s\", \"%s\"]",
                  var_name.c_str(), units.c_str(), long_name.c_str(), standard_name.c_str(), comment.c_str());
    }
    log.message(1, "]");
  }
  log.message(1, "}\n");
}

/*!
 * Return metadata of 2D and 3D diagnostics.
 */
static Metadata diag_metadata(const std::map<std::string,Diagnostic::Ptr> &diags) {
  Metadata result;

  for (auto f : diags) {
    Diagnostic::Ptr diag = f.second;

    for (unsigned int k = 0; k < diag->n_variables(); ++k) {
      result[f.first].push_back(diag->metadata(k));
    }
  }

  return result;
}

/*!
 * Return metadata of scalar diagnostics.
 */
static Metadata ts_diag_metadata(const std::map<std::string,TSDiagnostic::Ptr> &ts_diags) {
  Metadata result;

  for (auto d : ts_diags) {
    // always one variable per diagnostic
    result[d.first] = {d.second->metadata()};
  }

  return result;
}

void IceModel::list_diagnostics_json() const {

  m_log->message(1, "{\n");

  m_log->message(1, "\"spatial\" :\n");
  print_diagnostics_json(*m_log, diag_metadata(m_diagnostics));

  m_log->message(1, ",\n");        // separator

  m_log->message(1, "\"scalar\" :\n");
  print_diagnostics_json(*m_log, ts_diag_metadata(m_ts_diagnostics));

  m_log->message(1, "}\n");
}

void IceModel::list_diagnostics() const {

  m_log->message(1, "\n");
  m_log->message(1, "======== Available 2D and 3D diagnostics ========\n");

  print_diagnostics(*m_log, diag_metadata(m_diagnostics));

  // scalar time-series
  m_log->message(1, "======== Available time-series ========\n");

  print_diagnostics(*m_log, ts_diag_metadata(m_ts_diagnostics));
}

/*!
  Computes fraction of the base which is melted.

  Communication occurs here.
 */
double IceModel::compute_temperate_base_fraction(double total_ice_area) {

  EnthalpyConverter::Ptr EC = m_ctx->enthalpy_converter();

  auto cell_area = m_grid->cell_area();

  double result = 0.0, meltarea = 0.0;

  const IceModelVec3 &enthalpy = m_energy_model->enthalpy();

  IceModelVec::AccessList list{&enthalpy, &m_geometry.cell_type, &m_geometry.ice_thickness};
  ParallelSection loop(m_grid->com);
  try {
    for (Points p(*m_grid); p; p.next()) {
      const int i = p.i(), j = p.j();

      if (m_geometry.cell_type.icy(i, j)) {
        const double
          E_basal  = enthalpy.get_column(i, j)[0],
          pressure = EC->pressure(m_geometry.ice_thickness(i,j)); // FIXME issue #15
        // accumulate area of base which is at melt point
        if (EC->is_temperate_relaxed(E_basal, pressure)) {
          meltarea += cell_area;
        }
      }
    }
  } catch (...) {
    loop.failed();
  }
  loop.check();

  // convert from m2 to km2
  meltarea = units::convert(m_sys, meltarea, "m2", "km2");
  // communication
  result = GlobalSum(m_grid->com, meltarea);

  // normalize fraction correctly
  if (total_ice_area > 0.0) {
    result = result / total_ice_area;
  } else {
    result = 0.0;
  }
  return result;
}


/*!
  Computes fraction of the ice which is as old as the start of the run (original).
  Communication occurs here.
 */
double IceModel::compute_original_ice_fraction(double total_ice_volume) {

  double result = -1.0;  // result value if not age.enabled

  if (m_age_model == NULL) {
    return result;  // leave now
  }

  const double a = m_grid->cell_area() * 1e-3 * 1e-3, // area unit (km^2)
    currtime = m_time->current(); // seconds

  const IceModelVec3 &ice_age = m_age_model->age();

  IceModelVec::AccessList list{&m_geometry.cell_type, &m_geometry.ice_thickness, &ice_age};

  const double one_year = units::convert(m_sys, 1.0, "year", "seconds");
  double original_ice_volume = 0.0;

  // compute local original volume
  ParallelSection loop(m_grid->com);
  try {
    for (Points p(*m_grid); p; p.next()) {
      const int i = p.i(), j = p.j();

      if (m_geometry.cell_type.icy(i, j)) {
        // accumulate volume of ice which is original
        const double *age = ice_age.get_column(i, j);
        const int  ks = m_grid->kBelowHeight(m_geometry.ice_thickness(i,j));
        for (int k = 1; k <= ks; k++) {
          // ice in segment is original if it is as old as one year less than current time
          if (0.5 * (age[k - 1] + age[k]) > currtime - one_year) {
            original_ice_volume += a * 1.0e-3 * (m_grid->z(k) - m_grid->z(k - 1));
          }
        }
      }
    }
  } catch (...) {
    loop.failed();
  }
  loop.check();


  // communicate to turn into global original fraction
  result = GlobalSum(m_grid->com, original_ice_volume);

  // normalize fraction correctly
  if (total_ice_volume > 0.0) {
    result = result / total_ice_volume;
  } else {
    result = 0.0;
  }
  return result;
}

//! Computes the ice volume, in m^3.
double IceModel::ice_volume(double thickness_threshold) const {
  IceModelVec::AccessList list{&m_geometry.ice_thickness};

  double volume = 0.0;

  auto cell_area = m_grid->cell_area();

  {
    for (Points p(*m_grid); p; p.next()) {
      const int i = p.i(), j = p.j();

      if (m_geometry.ice_thickness(i,j) >= thickness_threshold) {
        volume += m_geometry.ice_thickness(i,j) * cell_area;
      }
    }
  }

  // Add the volume of the ice in Href:
  if (m_config->get_boolean("geometry.part_grid.enabled")) {
    list.add(m_geometry.ice_area_specific_volume);
    for (Points p(*m_grid); p; p.next()) {
      const int i = p.i(), j = p.j();

      volume += m_geometry.ice_area_specific_volume(i,j) * cell_area;
    }
  }

  return GlobalSum(m_grid->com, volume);
}

double IceModel::ice_volume_not_displacing_seawater(double thickness_threshold) const {
  const double
    sea_water_density = m_config->get_double("constants.sea_water.density"),
    ice_density       = m_config->get_double("constants.ice.density"),
    cell_area         = m_grid->cell_area();

  IceModelVec::AccessList list{&m_geometry.cell_type, &m_geometry.ice_thickness,
      &m_geometry.bed_elevation, &m_geometry.sea_level_elevation};

  double volume = 0.0;

  for (Points p(*m_grid); p; p.next()) {
    const int i = p.i(), j = p.j();

    const double
      bed       = m_geometry.bed_elevation(i, j),
      thickness = m_geometry.ice_thickness(i, j),
      sea_level = m_geometry.sea_level_elevation(i, j);

    if (m_geometry.cell_type.grounded(i, j) and thickness > thickness_threshold) {
      const double cell_ice_volume = thickness * cell_area;
      if (bed > sea_level) {
        volume += cell_ice_volume;
      } else {
        const double max_floating_volume = (sea_level - bed) * cell_area * (sea_water_density / ice_density);
        volume += cell_ice_volume - max_floating_volume;
      }
    }
  } // end of the loop over grid points

  return GlobalSum(m_grid->com, volume);
}

//! Computes the sea level rise that would result if all the ice were melted.
double IceModel::sea_level_rise_potential(double thickness_threshold) const {
  const double
    water_density = m_config->get_double("constants.fresh_water.density"),
    ice_density   = m_config->get_double("constants.ice.density"),
    ocean_area    = m_config->get_double("constants.global_ocean_area");

  const double
    volume                  = ice_volume_not_displacing_seawater(thickness_threshold),
    additional_water_volume = (ice_density / water_density) * volume,
    sea_level_change        = additional_water_volume / ocean_area;

  return sea_level_change;
}

//! Computes the temperate ice volume, in m^3.
double IceModel::ice_volume_temperate(double thickness_threshold) const {

  EnthalpyConverter::Ptr EC = m_ctx->enthalpy_converter();

  const IceModelVec3 &ice_enthalpy = m_energy_model->enthalpy();

  auto cell_area = m_grid->cell_area();

  double volume = 0.0;

  IceModelVec::AccessList list{&m_geometry.ice_thickness, &ice_enthalpy};
  ParallelSection loop(m_grid->com);
  try {
    for (Points p(*m_grid); p; p.next()) {
      const int i = p.i(), j = p.j();

      if (m_geometry.ice_thickness(i,j) >= thickness_threshold) {
        const int ks = m_grid->kBelowHeight(m_geometry.ice_thickness(i,j));
        const double *Enth = ice_enthalpy.get_column(i,j);

        for (int k = 0; k < ks; ++k) {
          if (EC->is_temperate_relaxed(Enth[k],EC->pressure(m_geometry.ice_thickness(i,j)))) { // FIXME issue #15
            volume += (m_grid->z(k + 1) - m_grid->z(k)) * cell_area;
          }
        }

        if (EC->is_temperate_relaxed(Enth[ks],EC->pressure(m_geometry.ice_thickness(i,j)))) { // FIXME issue #15
          volume += (m_geometry.ice_thickness(i,j) - m_grid->z(ks)) * cell_area;
        }
      }
    }
  } catch (...) {
    loop.failed();
  }
  loop.check();


  return GlobalSum(m_grid->com, volume);
}

//! Computes the cold ice volume, in m^3.
double IceModel::ice_volume_cold(double thickness_threshold) const {

  EnthalpyConverter::Ptr EC = m_ctx->enthalpy_converter();

  const IceModelVec3 &ice_enthalpy = m_energy_model->enthalpy();

  double volume = 0.0;

  auto cell_area = m_grid->cell_area();

  IceModelVec::AccessList list{&m_geometry.ice_thickness, &ice_enthalpy};

  ParallelSection loop(m_grid->com);
  try {
    for (Points p(*m_grid); p; p.next()) {
      const int i = p.i(), j = p.j();

      const double thickness = m_geometry.ice_thickness(i, j);

      // count all ice, including cells which have so little they
      // are considered "ice-free"
      if (thickness >= thickness_threshold) {
        const int ks = m_grid->kBelowHeight(thickness);
        const double *Enth = ice_enthalpy.get_column(i, j);

        for (int k=0; k<ks; ++k) {
          if (not EC->is_temperate_relaxed(Enth[k], EC->pressure(thickness))) { // FIXME issue #15
            volume += (m_grid->z(k+1) - m_grid->z(k)) * cell_area;
          }
        }

        if (not EC->is_temperate_relaxed(Enth[ks], EC->pressure(thickness))) { // FIXME issue #15
          volume += (thickness - m_grid->z(ks)) * cell_area;
        }
      }
    }
  } catch (...) {
    loop.failed();
  }
  loop.check();


  return GlobalSum(m_grid->com, volume);
}

//! Computes ice area, in m^2.
double IceModel::ice_area(double thickness_threshold) const {
  double area = 0.0;

  auto cell_area = m_grid->cell_area();

  IceModelVec::AccessList list{&m_geometry.ice_thickness};
  for (Points p(*m_grid); p; p.next()) {
    const int i = p.i(), j = p.j();

    if (m_geometry.ice_thickness(i, j) >= thickness_threshold) {
      area += cell_area;
    }
  }

  return GlobalSum(m_grid->com, area);
}

//! Computes area of basal ice which is temperate, in m^2.
double IceModel::ice_area_temperate(double thickness_threshold) const {

  EnthalpyConverter::Ptr EC = m_ctx->enthalpy_converter();

  const IceModelVec3 &ice_enthalpy = m_energy_model->enthalpy();

  double area = 0.0;

  auto cell_area = m_grid->cell_area();

  IceModelVec::AccessList list{&m_geometry.ice_thickness, &ice_enthalpy};
  ParallelSection loop(m_grid->com);
  try {
    for (Points p(*m_grid); p; p.next()) {
      const int i = p.i(), j = p.j();

      const double
        thickness      = m_geometry.ice_thickness(i, j),
        basal_enthalpy = ice_enthalpy.get_column(i, j)[0];

      if (thickness >= thickness_threshold and
          EC->is_temperate_relaxed(basal_enthalpy, EC->pressure(thickness))) { // FIXME issue #15
        area += cell_area;
      }
    }
  } catch (...) {
    loop.failed();
  }
  loop.check();

  return GlobalSum(m_grid->com, area);
}

//! Computes area of basal ice which is cold, in m^2.
double IceModel::ice_area_cold(double thickness_threshold) const {

  EnthalpyConverter::Ptr EC = m_ctx->enthalpy_converter();

  const IceModelVec3 &ice_enthalpy = m_energy_model->enthalpy();

  double area = 0.0;

  auto cell_area = m_grid->cell_area();

  IceModelVec::AccessList list{&ice_enthalpy, &m_geometry.ice_thickness};
  ParallelSection loop(m_grid->com);
  try {
    for (Points p(*m_grid); p; p.next()) {
      const int i = p.i(), j = p.j();

      const double
        thickness = m_geometry.ice_thickness(i, j),
        basal_enthalpy = ice_enthalpy.get_column(i, j)[0];

      if (thickness >= thickness_threshold and
          not EC->is_temperate_relaxed(basal_enthalpy, EC->pressure(thickness))) { // FIXME issue #15
        area += cell_area;
      }
    }
  } catch (...) {
    loop.failed();
  }
  loop.check();

  return GlobalSum(m_grid->com, area);
}

//! Computes grounded ice area, in m^2.
double IceModel::ice_area_grounded(double thickness_threshold) const {
  double area = 0.0;

  auto cell_area = m_grid->cell_area();

  IceModelVec::AccessList list{&m_geometry.cell_type, &m_geometry.ice_thickness};
  for (Points p(*m_grid); p; p.next()) {
    const int i = p.i(), j = p.j();

    if (m_geometry.cell_type.grounded(i, j) and
        m_geometry.ice_thickness(i, j) >= thickness_threshold) {
      area += cell_area;
    }
  }

  return GlobalSum(m_grid->com, area);
}

//! Computes floating ice area, in m^2.
double IceModel::ice_area_floating(double thickness_threshold) const {
  double area = 0.0;

  auto cell_area = m_grid->cell_area();

  IceModelVec::AccessList list{&m_geometry.cell_type, &m_geometry.ice_thickness};
  for (Points p(*m_grid); p; p.next()) {
    const int i = p.i(), j = p.j();

    if (m_geometry.cell_type.ocean(i, j) and
        m_geometry.ice_thickness(i, j) >= thickness_threshold) {
      area += cell_area;
    }
  }

  return GlobalSum(m_grid->com, area);
}


} // end of namespace pism<|MERGE_RESOLUTION|>--- conflicted
+++ resolved
@@ -1011,17 +1011,10 @@
 /*!
  * This is the change in mass resulting from prescribing (fixing) ice thickness.
  */
-<<<<<<< HEAD
-class IceMassRateOfChangeDueToInflux : public TSDiag<TSFluxDiagnostic, IceModel>
-{
-public:
-  IceMassRateOfChangeDueToInflux(IceModel *m)
-=======
 class IceMassRateOfChangeDueToFlow : public TSDiag<TSFluxDiagnostic, IceModel>
 {
 public:
   IceMassRateOfChangeDueToFlow(IceModel *m)
->>>>>>> 704093b9
     : TSDiag<TSFluxDiagnostic, IceModel>(m, "tendency_of_ice_mass_due_to_flow") {
 
     m_ts.variable().set_string("units", "kg s-1");
@@ -1036,30 +1029,18 @@
       ice_density = m_config->get_double("constants.ice.density");
 
     const IceModelVec2S
-<<<<<<< HEAD
-      &dH        = model->geometry_evolution().thickness_change_due_to_flow(),
-      &dV        = model->geometry_evolution().area_specific_volume_change_due_to_flow(),
-      &cell_area = model->geometry().cell_area;
-
-    IceModelVec::AccessList list{&dH, &dV, &cell_area};
-=======
       &dH = model->geometry_evolution().thickness_change_due_to_flow(),
       &dV = model->geometry_evolution().area_specific_volume_change_due_to_flow();
 
     auto cell_area = m_grid->cell_area();
 
     IceModelVec::AccessList list{&dH, &dV};
->>>>>>> 704093b9
 
     double volume_change = 0.0;
     for (Points p(*m_grid); p; p.next()) {
       const int i = p.i(), j = p.j();
       // m * m^2 = m^3
-<<<<<<< HEAD
-      volume_change += (dH(i, j) + dV(i, j)) * cell_area(i, j);
-=======
       volume_change += (dH(i, j) + dV(i, j)) * cell_area;
->>>>>>> 704093b9
     }
 
     // (kg/m^3) * m^3 = kg
@@ -1832,7 +1813,6 @@
     &bed_topography = model->geometry().bed_elevation;
 
   const IceModelVec2CellType &cell_type = model->geometry().cell_type;
-  const IceModelVec2S &sea_level = model->geometry().sea_level_elevation;
 
   compute_grounded_cell_fraction(ice_density, ocean_density, sea_level,
                                  ice_thickness, bed_topography,
@@ -2395,11 +2375,7 @@
     {"dt",              s(new scalar::TimeStepLength(this))},
     // balancing the books
     {"tendency_of_ice_mass",                           s(new scalar::IceMassRateOfChange(this))},
-<<<<<<< HEAD
-    {"tendency_of_ice_mass_due_to_flow",               s(new scalar::IceMassRateOfChangeDueToInflux(this))},
-=======
     {"tendency_of_ice_mass_due_to_flow",               s(new scalar::IceMassRateOfChangeDueToFlow(this))},
->>>>>>> 704093b9
     {"tendency_of_ice_mass_due_to_conservation_error", s(new scalar::IceMassFluxConservationError(this))},
     {"tendency_of_ice_mass_due_to_basal_mass_flux",    s(new scalar::IceMassFluxBasal(this))},
     {"tendency_of_ice_mass_due_to_surface_mass_flux",  s(new scalar::IceMassFluxSurface(this))},
