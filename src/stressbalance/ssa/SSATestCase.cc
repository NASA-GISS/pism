// Copyright (C) 2009--2021 Ed Bueler, Constantine Khroulev, and David Maxwell
//
// This file is part of PISM.
//
// PISM is free software; you can redistribute it and/or modify it under the
// terms of the GNU General Public License as published by the Free Software
// Foundation; either version 3 of the License, or (at your option) any later
// version.
//
// PISM is distributed in the hope that it will be useful, but WITHOUT ANY
// WARRANTY; without even the implied warranty of MERCHANTABILITY or FITNESS
// FOR A PARTICULAR PURPOSE.  See the GNU General Public License for more
// details.
//
// You should have received a copy of the GNU General Public License
// along with PISM; if not, write to the Free Software
// Foundation, Inc., 51 Franklin St, Fifth Floor, Boston, MA  02110-1301  USA

#include "SSATestCase.hh"
#include "SSAFD.hh"
#include "SSAFEM.hh"
#include "pism/util/Mask.hh"
#include "pism/util/Time.hh"
#include "pism/util/io/File.hh"
#include "pism/util/pism_options.hh"
#include "pism/util/io/io_helpers.hh"
#include "pism/util/pism_utilities.hh"
#include "pism/stressbalance/StressBalance.hh"

namespace pism {
namespace stressbalance {

SSATestCase::SSATestCase(std::shared_ptr<Context> ctx, int Mx, int My,
                         double Lx, double Ly,
                         GridRegistration registration,
                         Periodicity periodicity)
  : m_com(ctx->com()),
    m_ctx(ctx),
    m_config(ctx->config()),
    m_grid(IceGrid::Shallow(m_ctx, Lx, Ly, 0.0, 0.0, Mx, My, registration, periodicity)),
    m_sys(ctx->unit_system()),
    m_stencil_width(m_config->get_number("grid.max_stencil_width")),
    m_tauc(m_grid, "tauc", WITH_GHOSTS, m_stencil_width),
    m_melange_back_pressure(m_grid, "melange_back_pressure_fraction",
                            WITH_GHOSTS, m_stencil_width),
    m_ice_enthalpy(m_grid, "enthalpy", WITH_GHOSTS, m_grid->z(), m_stencil_width),
    m_bc_values(m_grid, "_bc", WITH_GHOSTS, m_stencil_width), // u_bc and v_bc
    m_bc_mask(m_grid, "bc_mask", WITH_GHOSTS, m_stencil_width),
    m_geometry(m_grid),
    m_ssa(NULL)
{
  // yield stress for basal till (plastic or pseudo-plastic model)
  m_tauc.set_attrs("diagnostic",
                   "yield stress for basal till (plastic or pseudo-plastic model)",
                   "Pa", "Pa", "", 0);

  // enthalpy
  m_ice_enthalpy.set_attrs("model_state",
                           "ice enthalpy (includes sensible heat, latent heat, pressure)",
                           "J kg-1", "J kg-1", "", 0);

  // dirichlet boundary condition (FIXME: perhaps unused!)
  m_bc_values.set_attrs("intent",
                        "X-component of the SSA velocity boundary conditions",
                        "m s-1", "m year-1", "", 0);
  m_bc_values.set_attrs("intent",
                        "Y-component of the SSA velocity boundary conditions",
                        "m s-1", "m year-1", "", 1);

  Config::ConstPtr config = m_grid->ctx()->config();
  units::System::Ptr sys = m_grid->ctx()->unit_system();
  double fill_value = units::convert(sys, config->get_number("output.fill_value"), "m year-1", "m second-1");

  auto large_number = units::convert(m_sys,  1e6, "m year-1", "m second-1");

  m_bc_values.metadata(0).set_numbers("valid_range", {-large_number, large_number});
  m_bc_values.metadata(0).set_number("_FillValue", fill_value);

  m_bc_values.metadata(1).set_numbers("valid_range", {-large_number, large_number});
  m_bc_values.metadata(1).set_number("_FillValue", fill_value);

  m_bc_values.set(fill_value);

  // Dirichlet B.C. mask
  m_bc_mask.set_attrs("model_state",
                      "grounded_dragging_floating integer mask",
                      "", "", "", 0);

  m_bc_mask.metadata().set_numbers("flag_values", {0.0, 1.0});
  m_bc_mask.metadata().set_string("flag_meanings",
                                  "no_data ssa.dirichlet_bc_location");
<<<<<<< HEAD
=======

  m_melange_back_pressure.set_attrs("boundary_condition",
                                    "melange back pressure fraction",
                                    "", "", "", 0);
  m_melange_back_pressure.set(0.0);
>>>>>>> 80cdcad6
}

SSATestCase::~SSATestCase()
{
  delete m_ssa;
}

//! Initialize the test case at the start of a run
void SSATestCase::init() {

  m_ssa->init();

  // Allow the subclass to set the coefficients.
  initializeSSACoefficients();
}

//! Solve the SSA
void SSATestCase::run() {
  m_ctx->log()->message(2, "* Solving the SSA stress balance ...\n");

  m_geometry.ensure_consistency(m_config->get_number("stress_balance.ice_free_thickness_standard"));

  Inputs inputs;
  inputs.water_column_pressure = nullptr;
  inputs.geometry              = &m_geometry;
  inputs.enthalpy              = &m_ice_enthalpy;
  inputs.basal_yield_stress    = &m_tauc;
  inputs.bc_mask               = &m_bc_mask;
  inputs.bc_values             = &m_bc_values;

  bool full_update = true;
  m_ssa->update(inputs, full_update);
}

//! Report on the generated solution
void SSATestCase::report(const std::string &testname) {

  m_ctx->log()->message(3, m_ssa->stdout_report());

  double
    maxvecerr  = 0.0,
    avvecerr   = 0.0,
    avuerr     = 0.0,
    avverr     = 0.0,
    maxuerr    = 0.0,
    maxverr    = 0.0;
  double
    gmaxvecerr = 0.0,
    gavvecerr  = 0.0,
    gavuerr    = 0.0,
    gavverr    = 0.0,
    gmaxuerr   = 0.0,
    gmaxverr   = 0.0;

  if (m_config->get_flag("basal_resistance.pseudo_plastic.enabled") &&
      m_config->get_number("basal_resistance.pseudo_plastic.q") != 1.0) {
    m_ctx->log()->message(1,
                          "WARNING: numerical errors not valid for pseudo-plastic till\n");
  }
  m_ctx->log()->message(1,
                        "NUMERICAL ERRORS in velocity relative to exact solution:\n");

  const IceModelVec2V &vel_ssa = m_ssa->velocity();

  IceModelVec::AccessList list{&vel_ssa};

  double exactvelmax = 0, gexactvelmax = 0;
  for (Points p(*m_grid); p; p.next()) {
    const int i = p.i(), j = p.j();

    double uexact, vexact;
    double myx = m_grid->x(i), myy = m_grid->y(j);

    exactSolution(i,j,myx,myy,&uexact,&vexact);

    double exactnormsq=sqrt(uexact*uexact+vexact*vexact);
    exactvelmax = std::max(exactnormsq,exactvelmax);

    // compute maximum errors
    const double uerr = fabs(vel_ssa(i,j).u - uexact);
    const double verr = fabs(vel_ssa(i,j).v - vexact);
    avuerr = avuerr + uerr;
    avverr = avverr + verr;
    maxuerr = std::max(maxuerr,uerr);
    maxverr = std::max(maxverr,verr);
    const double vecerr = sqrt(uerr * uerr + verr * verr);
    maxvecerr = std::max(maxvecerr,vecerr);
    avvecerr = avvecerr + vecerr;
  }

  unsigned int N = (m_grid->Mx()*m_grid->My());

  gexactvelmax = GlobalMax(m_grid->com, exactvelmax);
  gmaxuerr     = GlobalMax(m_grid->com, maxuerr);
  gmaxverr     = GlobalMax(m_grid->com, maxverr);
  gavuerr      = GlobalSum(m_grid->com, avuerr);
  gavuerr      = gavuerr / N;
  gavverr      = GlobalSum(m_grid->com, avverr);
  gavverr      = gavverr / N;
  gmaxvecerr   = GlobalMax(m_grid->com, maxvecerr);
  gavvecerr    = GlobalSum(m_grid->com, avvecerr);
  gavvecerr    = gavvecerr / N;

  using pism::units::convert;

  m_ctx->log()->message(1,
                        "velocity  :  maxvector   prcntavvec      maxu      maxv       avu       avv\n");
  m_ctx->log()->message(1,
                        "           %11.4f%13.5f%10.4f%10.4f%10.4f%10.4f\n",
                        convert(m_sys, gmaxvecerr, "m second-1", "m year-1"),
                        (gavvecerr/gexactvelmax)*100.0,
                        convert(m_sys, gmaxuerr, "m second-1", "m year-1"),
                        convert(m_sys, gmaxverr, "m second-1", "m year-1"),
                        convert(m_sys, gavuerr, "m second-1", "m year-1"),
                        convert(m_sys, gavverr, "m second-1", "m year-1"));

  m_ctx->log()->message(1, "NUM ERRORS DONE\n");

  report_netcdf(testname,
                convert(m_sys, gmaxvecerr, "m second-1", "m year-1"),
                (gavvecerr/gexactvelmax)*100.0,
                convert(m_sys, gmaxuerr, "m second-1", "m year-1"),
                convert(m_sys, gmaxverr, "m second-1", "m year-1"),
                convert(m_sys, gavuerr, "m second-1", "m year-1"),
                convert(m_sys, gavverr, "m second-1", "m year-1"));
}

void SSATestCase::report_netcdf(const std::string &testname,
                                double max_vector,
                                double rel_vector,
                                double max_u,
                                double max_v,
                                double avg_u,
                                double avg_v) {
  VariableMetadata err("N", m_grid->ctx()->unit_system());
  unsigned int start;
  VariableMetadata global_attributes("PISM_GLOBAL", m_grid->ctx()->unit_system());

  options::String filename("-report_file", "NetCDF error report file");

  if (not filename.is_set()) {
    return;
  }

  err.set_string("units", "1");

  m_ctx->log()->message(2, "Also writing errors to '%s'...\n", filename->c_str());

  bool append = options::Bool("-append", "Append the NetCDF error report");

  IO_Mode mode = PISM_READWRITE;
  if (not append) {
    mode = PISM_READWRITE_MOVE;
  }

  global_attributes.set_string("source", std::string("PISM ") + pism::revision);

  // Find the number of records in this file:
  File file(m_grid->com, filename, PISM_NETCDF3, mode);      // OK to use NetCDF3.
  start = file.dimension_length("N");

  io::write_attributes(file, global_attributes, PISM_DOUBLE);

  // Write the dimension variable:
  io::write_timeseries(file, err, (size_t)start, {(double)(start + 1)});

  // Always write grid parameters:
  err.set_name("dx");
  err.set_string("units", "meters");
  io::write_timeseries(file, err, (size_t)start, {m_grid->dx()});
  err.set_name("dy");
  io::write_timeseries(file, err, (size_t)start, {m_grid->dy()});

  // Always write the test name:
  err.clear_all_strings(); err.clear_all_doubles(); err.set_string("units", "1");
  err.set_name("test");
  io::write_timeseries(file, err, (size_t)start, {(double)testname[0]});

  err.clear_all_strings(); err.clear_all_doubles(); err.set_string("units", "1");
  err.set_name("max_velocity");
  err.set_string("units", "m year-1");
  err.set_string("long_name", "maximum ice velocity magnitude error");
  io::write_timeseries(file, err, (size_t)start, {max_vector});

  err.clear_all_strings(); err.clear_all_doubles(); err.set_string("units", "1");
  err.set_name("relative_velocity");
  err.set_string("units", "percent");
  err.set_string("long_name", "relative ice velocity magnitude error");
  io::write_timeseries(file, err, (size_t)start, {rel_vector});

  err.clear_all_strings(); err.clear_all_doubles(); err.set_string("units", "1");
  err.set_name("maximum_u");
  err.set_string("units", "m year-1");
  err.set_string("long_name", "maximum error in the X-component of the ice velocity");
  io::write_timeseries(file, err, (size_t)start, {max_u});

  err.clear_all_strings(); err.clear_all_doubles(); err.set_string("units", "1");
  err.set_name("maximum_v");
  err.set_string("units", "m year-1");
  err.set_string("long_name", "maximum error in the Y-component of the ice velocity");
  io::write_timeseries(file, err, (size_t)start, {max_v});

  err.clear_all_strings(); err.clear_all_doubles(); err.set_string("units", "1");
  err.set_name("average_u");
  err.set_string("units", "m year-1");
  err.set_string("long_name", "average error in the X-component of the ice velocity");
  io::write_timeseries(file, err, (size_t)start, {avg_u});

  err.clear_all_strings(); err.clear_all_doubles(); err.set_string("units", "1");
  err.set_name("average_v");
  err.set_string("units", "m year-1");
  err.set_string("long_name", "average error in the Y-component of the ice velocity");
  io::write_timeseries(file, err, (size_t)start, {avg_v});

  file.close();
}

void SSATestCase::exactSolution(int /*i*/, int /*j*/,
                                double /*x*/, double /*y*/,
                                double *u, double *v) {
  *u=0; *v=0;
}

//! Save the computation and data to a file.
void SSATestCase::write(const std::string &filename) {

  // Write results to an output file:
  File file(m_grid->com, filename, PISM_NETCDF3, PISM_READWRITE_MOVE);
  io::define_time(file, *m_grid->ctx());
  io::append_time(file, *m_config, 0.0);

  m_geometry.ice_surface_elevation.write(file);
  m_geometry.ice_thickness.write(file);
  m_bc_mask.write(file);
  m_tauc.write(file);
  m_geometry.bed_elevation.write(file);
  m_ice_enthalpy.write(file);
  m_bc_values.write(file);

  const IceModelVec2V &vel_ssa = m_ssa->velocity();
  vel_ssa.write(file);

  IceModelVec2V exact(m_grid, "_exact", WITHOUT_GHOSTS);
  exact.set_attrs("diagnostic",
                  "X-component of the SSA exact solution",
                  "m s-1", "m year-1", "", 0);
  exact.set_attrs("diagnostic",
                  "Y-component of the SSA exact solution",
                  "m s-1", "m year-1", "", 1);

  IceModelVec::AccessList list(exact);
  for (Points p(*m_grid); p; p.next()) {
    const int i = p.i(), j = p.j();

    exactSolution(i, j, m_grid->x(i), m_grid->y(j),
                  &(exact(i,j).u), &(exact(i,j).v));
  }
  exact.write(file);

  file.close();
}

} // end of namespace stressbalance
} // end of namespace pism<|MERGE_RESOLUTION|>--- conflicted
+++ resolved
@@ -41,8 +41,6 @@
     m_sys(ctx->unit_system()),
     m_stencil_width(m_config->get_number("grid.max_stencil_width")),
     m_tauc(m_grid, "tauc", WITH_GHOSTS, m_stencil_width),
-    m_melange_back_pressure(m_grid, "melange_back_pressure_fraction",
-                            WITH_GHOSTS, m_stencil_width),
     m_ice_enthalpy(m_grid, "enthalpy", WITH_GHOSTS, m_grid->z(), m_stencil_width),
     m_bc_values(m_grid, "_bc", WITH_GHOSTS, m_stencil_width), // u_bc and v_bc
     m_bc_mask(m_grid, "bc_mask", WITH_GHOSTS, m_stencil_width),
@@ -89,14 +87,6 @@
   m_bc_mask.metadata().set_numbers("flag_values", {0.0, 1.0});
   m_bc_mask.metadata().set_string("flag_meanings",
                                   "no_data ssa.dirichlet_bc_location");
-<<<<<<< HEAD
-=======
-
-  m_melange_back_pressure.set_attrs("boundary_condition",
-                                    "melange back pressure fraction",
-                                    "", "", "", 0);
-  m_melange_back_pressure.set(0.0);
->>>>>>> 80cdcad6
 }
 
 SSATestCase::~SSATestCase()
