# Create a subdirectory in the build directory containing symlinks to directories in
# PISM's source tree. This way other code using PISM needs to add only *one* directory to
# the compiler search path; see #166. This subdirectory contains a generated header,
# otherwise we could create *one* symlink to ${CMAKE_CURRENT_SOURCE_DIR} instead.

file(MAKE_DIRECTORY ${CMAKE_BINARY_DIR}/pism)

subdirlist(directories ${CMAKE_CURRENT_SOURCE_DIR})
foreach(d IN LISTS directories)
  execute_process(
    COMMAND
    ${CMAKE_COMMAND} -E create_symlink ${CMAKE_CURRENT_SOURCE_DIR}/${d} ${CMAKE_BINARY_DIR}/pism/${d})
endforeach(d)
unset(directories)

# Generate the header containing information about PISM's build-time configuration.
configure_file(pism_config.hh.in ${CMAKE_BINARY_DIR}/pism/pism_config.hh ESCAPE_QUOTES)
install(FILES ${CMAKE_BINARY_DIR}/pism/pism_config.hh
  DESTINATION include/pism)

# Generate the source file containing constants defined in pism_config.hh Note that we
# don't escape quotes here: PETSc's configure flags should have them escaped already (if
# we're lucky).
configure_file(pism_config.cc.in pism_config.cc)

# PISM's build directory contains the symlink to its source directory (see above). This
# makes it possible to #include PISM's headers using '#include "pism/header.hh"' both in
# PISM's sources and in code linking to PISM as a library.
include_directories (${CMAKE_BINARY_DIR})

# This library contains PISM code implementing the ice-sheet model itself
# (using other PISM libraries and a good deal of non-trivial code).
add_library (pism
  ${EVERYTRACE_cf_mpi_REFADDR}
  ${CMAKE_CURRENT_BINARY_DIR}/pism_config.cc
  age/AgeColumnSystem.cc
  age/AgeModel.cc
  basalstrength/ConstantYieldStress.cc
  basalstrength/MohrCoulombYieldStress.cc
  basalstrength/MohrCoulombPointwise.cc
  basalstrength/YieldStress.cc
<<<<<<< HEAD
  calving/CalvingAtThickness.cc
  calving/CalvingFrontRetreat.cc
  calving/EigenCalving.cc
  calving/FloatKill.cc
  calving/FrontalMelt.cc
  calving/IcebergRemover.cc
  calving/OceanKill.cc
  calving/StressCalving.cc
  calving/connected_components.cc
  calving/remove_narrow_tongues.cc
  calving/vonMisesCalving.cc
=======
>>>>>>> 0d0e1ac1
  energy/BedrockColumn.cc
  energy/BTU_Full.cc
  energy/BTU_Minimal.cc
  energy/BedThermalUnit.cc
  energy/DummyEnergyModel.cc
  energy/EnergyModel.cc
  energy/EnthalpyModel.cc
  energy/CHSystem.cc
  energy/TemperatureModel.cc
  energy/bootstrapping.cc
  energy/enthSystem.cc
  energy/tempSystem.cc
  energy/utilities.cc  
  geometry/Geometry.cc
  geometry/GeometryEvolution.cc
  geometry/grounded_cell_fraction.cc
  geometry/part_grid_threshold_thickness.cc
  icemodel/IceModel.cc
  icemodel/frontretreat.cc
  icemodel/diagnostics.cc
  icemodel/diagnostics.cc
  icemodel/energy.cc
  icemodel/flux_balance.hh
  icemodel/fracture_density.cc
  icemodel/initialization.cc
  icemodel/output.cc
  icemodel/output_backup.cc
  icemodel/output_extra.cc
  icemodel/output_save.cc
  icemodel/output_ts.cc
  icemodel/printout.cc
  icemodel/timestepping.cc
  icemodel/utilities.cc
  icemodel/viewers.cc
  stressbalance/timestepping.cc
  fracturedensity/FractureDensity.cc
  util/ColumnSystem.cc
  util/pism_signal.c
  $<TARGET_OBJECTS:frontretreat>
  $<TARGET_OBJECTS:hydrology>
  $<TARGET_OBJECTS:flowlaws>
  $<TARGET_OBJECTS:stressbalance>
  $<TARGET_OBJECTS:util>
  $<TARGET_OBJECTS:earth>
  $<TARGET_OBJECTS:verif>
  $<TARGET_OBJECTS:boundary>
  $<TARGET_OBJECTS:inverse>
  $<TARGET_OBJECTS:regional>
  $<TARGET_OBJECTS:calcalcs>
  $<TARGET_OBJECTS:cubature>
)
target_link_libraries (pism ${Pism_EXTERNAL_LIBS})
add_dependencies (pism pism_config)

if (Pism_USE_JANSSON)
  if (Pism_BUILD_JANSSON)
    add_dependencies (pism pism_jansson)
  endif()
endif()

# Main executables:
add_executable (pismr pismr.cc)
target_link_libraries (pismr pism)

# Simplified geometry
add_executable (pisms pisms.cc
  icemodel/IceEISModel.cc)
target_link_libraries (pisms pism)

# Verification mode "driver".
add_executable (pismv pismv.cc)
target_link_libraries (pismv pism)

find_program (NCGEN_PROGRAM "ncgen" REQUIRED)
mark_as_advanced(NCGEN_PROGRAM)

add_custom_command (OUTPUT pism_config.nc
  COMMAND ${NCGEN_PROGRAM} -o ${PROJECT_BINARY_DIR}/pism_config.nc ${CMAKE_CURRENT_SOURCE_DIR}/pism_config.cdl
  DEPENDS pism_config.cdl
)
add_custom_target (pism_config DEPENDS pism_config.nc)

# Install the library
install (
  TARGETS pism
  LIBRARY DESTINATION ${Pism_LIB_DIR}
  ARCHIVE DESTINATION ${Pism_LIB_DIR})

# Install executables.
install (TARGETS
  pismr pisms pismv # executables
  RUNTIME DESTINATION ${Pism_BIN_DIR})

install (FILES
  "${PROJECT_BINARY_DIR}/pism_config.nc"
  DESTINATION ${Pism_SHARE_DIR})

# miscellaneous executables needed by software tests
if (Pism_BUILD_EXTRA_EXECS)
  add_executable (btutest energy/btutest.cc)
  target_link_libraries (btutest pism)
  list (APPEND EXTRA_EXECS btutest)

  install (TARGETS
    ${EXTRA_EXECS}
    RUNTIME DESTINATION ${Pism_BIN_DIR}
    LIBRARY DESTINATION ${Pism_LIB_DIR}
    ARCHIVE DESTINATION ${Pism_LIB_DIR})
endif (Pism_BUILD_EXTRA_EXECS)


# ------------ Header Files
install(DIRECTORY ${PROJECT_SOURCE_DIR}/src/
  DESTINATION include/pism
  FILES_MATCHING
  PATTERN "*.hh"
  PATTERN "*.h"
  PATTERN "external" EXCLUDE
  PATTERN "pythonbindings" EXCLUDE
  PATTERN "doc" EXCLUDE
  PATTERN "figs" EXCLUDE
  PATTERN "ssa/tests" EXCLUDE
  PATTERN "verification/tests/fortran" EXCLUDE
  PATTERN "rheology/approximate" EXCLUDE
  PATTERN "tracer" EXCLUDE
  )

add_subdirectory (coupler)
add_subdirectory (earth)
add_subdirectory (external)
add_subdirectory (frontretreat)
add_subdirectory (hydrology)
add_subdirectory (inverse)
add_subdirectory (regional)
add_subdirectory (rheology)
add_subdirectory (stressbalance)
add_subdirectory (util)
add_subdirectory (verification)

if (Pism_BUILD_ICEBIN)
  add_subdirectory (icebin)
endif()

if (Pism_DEBUG OR Pism_BUILD_PYTHON_BINDINGS)
  add_subdirectory (pythonbindings)
endif()<|MERGE_RESOLUTION|>--- conflicted
+++ resolved
@@ -39,20 +39,6 @@
   basalstrength/MohrCoulombYieldStress.cc
   basalstrength/MohrCoulombPointwise.cc
   basalstrength/YieldStress.cc
-<<<<<<< HEAD
-  calving/CalvingAtThickness.cc
-  calving/CalvingFrontRetreat.cc
-  calving/EigenCalving.cc
-  calving/FloatKill.cc
-  calving/FrontalMelt.cc
-  calving/IcebergRemover.cc
-  calving/OceanKill.cc
-  calving/StressCalving.cc
-  calving/connected_components.cc
-  calving/remove_narrow_tongues.cc
-  calving/vonMisesCalving.cc
-=======
->>>>>>> 0d0e1ac1
   energy/BedrockColumn.cc
   energy/BTU_Full.cc
   energy/BTU_Minimal.cc
@@ -65,7 +51,7 @@
   energy/bootstrapping.cc
   energy/enthSystem.cc
   energy/tempSystem.cc
-  energy/utilities.cc  
+  energy/utilities.cc
   geometry/Geometry.cc
   geometry/GeometryEvolution.cc
   geometry/grounded_cell_fraction.cc
