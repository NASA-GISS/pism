--- conflicted
+++ resolved
@@ -37,18 +37,6 @@
   m_offset->metadata().set_string("units", "Kelvin");
   m_offset->metadata().set_string("long_name", "near-surface air temperature offsets");
   m_offset->dimension_metadata().set_string("units", m_grid->ctx()->time()->units_string());
-<<<<<<< HEAD
-=======
-
-  air_temp.set_string("pism_intent", "diagnostic");
-  air_temp.set_string("long_name", "near-surface air temperature");
-  air_temp.set_string("units", "K");
-
-  precipitation.set_string("pism_intent", "diagnostic");
-  precipitation.set_string("long_name", "precipitation, units of ice-equivalent thickness per time");
-  precipitation.set_string("units", "m second-1");
-  precipitation.set_string("glaciological_units", "m year-1");
->>>>>>> 75808528
 }
 
 void Delta_T::init_impl() {
@@ -90,73 +78,5 @@
   }
 }
 
-<<<<<<< HEAD
-=======
-void Delta_T::temp_snapshot(IceModelVec2S &result) {
-  m_input_model->temp_snapshot(result);
-  offset_data(result);
-}
-
-void Delta_T::add_vars_to_output_impl(const std::string &keyword, std::set<std::string> &result) {
-  m_input_model->add_vars_to_output(keyword, result);
-
-  if (keyword == "medium" || keyword == "big" || keyword == "big_2d" ) {
-    result.insert("air_temp");
-    result.insert("precipitation");
-  }
-}
-
-
-void Delta_T::define_variables_impl(const std::set<std::string> &vars_input, const PIO &nc,
-                                            IO_Type nctype) {
-  std::set<std::string> vars = vars_input;
-  std::string order = m_config->get_string("output.variable_order");
-
-  if (set_contains(vars, "air_temp")) {
-    io::define_spatial_variable(air_temp, *m_grid, nc, nctype, order, false);
-    vars.erase("air_temp");
-  }
-
-  if (set_contains(vars, "precipitation")) {
-    io::define_spatial_variable(precipitation, *m_grid, nc, nctype, order, true);
-    vars.erase("precipitation");
-  }
-
-  m_input_model->define_variables(vars, nc, nctype);
-}
-
-
-void Delta_T::write_variables_impl(const std::set<std::string> &vars_input, const PIO &nc) {
-  std::set<std::string> vars = vars_input;
-
-  if (set_contains(vars, "air_temp")) {
-    IceModelVec2S tmp;
-    tmp.create(m_grid, "air_temp", WITHOUT_GHOSTS);
-    tmp.metadata() = air_temp;
-
-    mean_annual_temp(tmp);
-
-    tmp.write(nc);
-
-    vars.erase("air_temp");
-  }
-
-  if (set_contains(vars, "precipitation")) {
-    IceModelVec2S tmp;
-    tmp.create(m_grid, "precipitation", WITHOUT_GHOSTS);
-    tmp.metadata() = precipitation;
-
-    mean_precipitation(tmp);
-
-    tmp.write_in_glaciological_units = true;
-    tmp.write(nc);
-
-    vars.erase("precipitation");
-  }
-
-  m_input_model->write_variables(vars, nc);
-}
-
->>>>>>> 75808528
 } // end of namespace atmosphere
 } // end of namespace pism