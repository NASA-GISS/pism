// Copyright (C) 2011, 2012, 2013, 2014, 2015, 2016 PISM Authors
//
// This file is part of PISM.
//
// PISM is free software; you can redistribute it and/or modify it under the
// terms of the GNU General Public License as published by the Free Software
// Foundation; either version 3 of the License, or (at your option) any later
// version.
//
// PISM is distributed in the hope that it will be useful, but WITHOUT ANY
// WARRANTY; without even the implied warranty of MERCHANTABILITY or FITNESS
// FOR A PARTICULAR PURPOSE.  See the GNU General Public License for more
// details.
//
// You should have received a copy of the GNU General Public License
// along with PISM; if not, write to the Free Software
// Foundation, Inc., 51 Franklin St, Fifth Floor, Boston, MA  02110-1301  USA

#include <gsl/gsl_math.h>

#include "PA_delta_P.hh"
#include "base/util/PISMConfigInterface.hh"
#include "base/util/io/io_helpers.hh"
#include "base/util/pism_utilities.hh"

namespace pism {
namespace atmosphere {

Delta_P::Delta_P(IceGrid::ConstPtr g, AtmosphereModel* in)
  : PScalarForcing<AtmosphereModel,PAModifier>(g, in),
    air_temp(m_sys, "air_temp"),
    precipitation(m_sys, "precipitation")
{
  m_offset = NULL;

<<<<<<< HEAD
  option_prefix = "-atmosphere_delta_P";
  offset_name = "delta_P";
  offset = new Timeseries(*m_grid, offset_name, m_config->get_string("time.dimension_name"));
  offset->metadata().set_string("units", "m second-1");
  offset->metadata().set_string("glaciological_units", "m year-1");
  offset->metadata().set_string("long_name",
                                    "precipitation offsets, units of ice-equivalent thickness");
  offset->dimension_metadata().set_string("units", m_grid->ctx()->time()->units_string());
=======
  m_option_prefix = "-atmosphere_delta_P";
  m_offset_name = "delta_P";
  m_offset = new Timeseries(*m_grid, m_offset_name, m_config->get_string("time_dimension_name"));
  m_offset->metadata().set_string("units", "kg m-2 second-1");
  m_offset->metadata().set_string("glaciological_units", "kg m-2 year-1");
  m_offset->metadata().set_string("long_name", "precipitation offsets");
  m_offset->dimension_metadata().set_string("units", m_grid->ctx()->time()->units_string());
>>>>>>> e2b20763


  air_temp.set_string("pism_intent", "diagnostic");
  air_temp.set_string("long_name", "near-surface air temperature");
  air_temp.set_string("units", "K");

  precipitation.set_string("pism_intent", "diagnostic");
  precipitation.set_string("long_name", "precipitation rate");
  precipitation.set_string("units", "kg m-2 second-1");
  precipitation.set_string("glaciological_units", "kg m-2 year-1");
}

Delta_P::~Delta_P()
{
  // empty
}

void Delta_P::init() {

  m_t = m_dt = GSL_NAN;  // every re-init restarts the clock

  m_input_model->init();

  m_log->message(2,
             "* Initializing precipitation forcing using scalar offsets...\n");

  init_internal();
}

MaxTimestep Delta_P::max_timestep_impl(double t) {
  (void) t;
  return MaxTimestep();
}

void Delta_P::init_timeseries(const std::vector<double> &ts) {
  PAModifier::init_timeseries(ts);

  m_offset_values.resize(m_ts_times.size());
  for (unsigned int k = 0; k < m_ts_times.size(); ++k) {
    m_offset_values[k] = (*m_offset)(m_ts_times[k]);
  }
}



void Delta_P::mean_precipitation(IceModelVec2S &result) {
  m_input_model->mean_precipitation(result);
  offset_data(result);
}

void Delta_P::precip_time_series(int i, int j, std::vector<double> &result) {
  m_input_model->precip_time_series(i, j, result);
  
  for (unsigned int k = 0; k < m_ts_times.size(); ++k) {
    result[k] += m_offset_values[k];
  }
}

void Delta_P::add_vars_to_output_impl(const std::string &keyword, std::set<std::string> &result) {
  m_input_model->add_vars_to_output(keyword, result);

  if (keyword == "medium" || keyword == "big" || keyword == "big_2d") {
    result.insert("air_temp");
    result.insert("precipitation");
  }
}


void Delta_P::define_variables_impl(const std::set<std::string> &vars_input, const PIO &nc,
                                            IO_Type nctype) {
  std::set<std::string> vars = vars_input;
  std::string order = m_config->get_string("output.variable_order");

  if (set_contains(vars, "air_temp")) {
    io::define_spatial_variable(air_temp, *m_grid, nc, nctype, order, false);
    vars.erase("air_temp");
  }

  if (set_contains(vars, "precipitation")) {
    io::define_spatial_variable(precipitation, *m_grid, nc, nctype, order, true);
    vars.erase("precipitation");
  }

  m_input_model->define_variables(vars, nc, nctype);
}


void Delta_P::write_variables_impl(const std::set<std::string> &vars_input, const PIO &nc) {
  std::set<std::string> vars = vars_input;

  if (set_contains(vars, "air_temp")) {
    IceModelVec2S tmp;
    tmp.create(m_grid, "air_temp", WITHOUT_GHOSTS);
    tmp.metadata() = air_temp;

    mean_annual_temp(tmp);

    tmp.write(nc);

    vars.erase("air_temp");
  }

  if (set_contains(vars, "precipitation")) {
    IceModelVec2S tmp;
    tmp.create(m_grid, "precipitation", WITHOUT_GHOSTS);
    tmp.metadata() = precipitation;

    mean_precipitation(tmp);

    tmp.write_in_glaciological_units = true;
    tmp.write(nc);

    vars.erase("precipitation");
  }

  m_input_model->write_variables(vars, nc);
}

} // end of namespace atmosphere
} // end of namespace pism<|MERGE_RESOLUTION|>--- conflicted
+++ resolved
@@ -33,24 +33,13 @@
 {
   m_offset = NULL;
 
-<<<<<<< HEAD
-  option_prefix = "-atmosphere_delta_P";
-  offset_name = "delta_P";
-  offset = new Timeseries(*m_grid, offset_name, m_config->get_string("time.dimension_name"));
-  offset->metadata().set_string("units", "m second-1");
-  offset->metadata().set_string("glaciological_units", "m year-1");
-  offset->metadata().set_string("long_name",
-                                    "precipitation offsets, units of ice-equivalent thickness");
-  offset->dimension_metadata().set_string("units", m_grid->ctx()->time()->units_string());
-=======
   m_option_prefix = "-atmosphere_delta_P";
   m_offset_name = "delta_P";
-  m_offset = new Timeseries(*m_grid, m_offset_name, m_config->get_string("time_dimension_name"));
+  m_offset = new Timeseries(*m_grid, m_offset_name, m_config->get_string("time.dimension_name"));
   m_offset->metadata().set_string("units", "kg m-2 second-1");
   m_offset->metadata().set_string("glaciological_units", "kg m-2 year-1");
   m_offset->metadata().set_string("long_name", "precipitation offsets");
   m_offset->dimension_metadata().set_string("units", m_grid->ctx()->time()->units_string());
->>>>>>> e2b20763
 
 
   air_temp.set_string("pism_intent", "diagnostic");
