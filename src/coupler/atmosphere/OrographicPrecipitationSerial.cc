--- conflicted
+++ resolved
@@ -1,8 +1,4 @@
-<<<<<<< HEAD
-// Copyright (C) 2018, 2019, 2020 Andy Aschwanden and Constantine Khroulev
-=======
 // Copyright (C) 2018, 2019, 2020, 2021 Andy Aschwanden and Constantine Khroulev
->>>>>>> 67885791
 //
 // This file is part of PISM.
 //
