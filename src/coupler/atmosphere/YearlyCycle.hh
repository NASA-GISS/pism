// Copyright (C) 2011, 2012, 2013, 2014, 2015, 2016, 2017, 2018 PISM Authors
//
// This file is part of PISM.
//
// PISM is free software; you can redistribute it and/or modify it under the
// terms of the GNU General Public License as published by the Free Software
// Foundation; either version 3 of the License, or (at your option) any later
// version.
//
// PISM is distributed in the hope that it will be useful, but WITHOUT ANY
// WARRANTY; without even the implied warranty of MERCHANTABILITY or FITNESS
// FOR A PARTICULAR PURPOSE.  See the GNU General Public License for more
// details.
//
// You should have received a copy of the GNU General Public License
// along with PISM; if not, write to the Free Software
// Foundation, Inc., 51 Franklin St, Fifth Floor, Boston, MA  02110-1301  USA

#ifndef _PAYEARLYCYCLE_H_
#define _PAYEARLYCYCLE_H_

#include "pism/coupler/AtmosphereModel.hh"
#include "pism/util/iceModelVec.hh"

namespace pism {
namespace atmosphere {

//! A class containing an incomplete implementation of an atmosphere model
//! based on a temperature parameterization using mean annual and mean
//! summer temperatures and a cosine yearly cycle. Uses a stored
//! (constant in time) precipitation field.
class YearlyCycle : public AtmosphereModel {
public:
  YearlyCycle(IceGrid::ConstPtr g);
  virtual ~YearlyCycle();

  virtual const IceModelVec2S& mean_summer_temp() const;

protected:
  virtual void define_model_state_impl(const PIO &output) const;
  virtual void write_model_state_impl(const PIO &output) const;

  virtual void init_impl(const Geometry &geometry);

  virtual const IceModelVec2S& mean_precipitation_impl() const;
  virtual const IceModelVec2S& mean_annual_temp_impl() const;

  virtual void begin_pointwise_access_impl() const;
  virtual void end_pointwise_access_impl() const;

  virtual void init_timeseries_impl(const std::vector<double> &ts) const;
  virtual void temp_time_series_impl(int i, int j, std::vector<double> &result) const;
  virtual void precip_time_series_impl(int i, int j, std::vector<double> &result) const;

  virtual void update_impl(const Geometry &geometry, double t, double dt) = 0;

  virtual DiagnosticList diagnostics_impl() const;
protected:
  void init_internal(const std::string &input_filename, bool regrid,
                     unsigned int start);

  double m_snow_temp_summer_day;
  std::string m_reference;
  IceModelVec2S m_air_temp_mean_annual, m_air_temp_mean_summer, m_precipitation;
  mutable std::vector<double> m_ts_times;
  mutable std::vector<double> m_cosine_cycle;
};

<<<<<<< HEAD
=======
/*! @brief Mean summer near-surface air temperature. */
class PA_mean_summer_temp : public Diag<YearlyCycle>
{
public:
  PA_mean_summer_temp(const YearlyCycle *m);
protected:
  IceModelVec::Ptr compute_impl() const;
};

>>>>>>> 27678ff7
} // end of namespace atmosphere
} // end of namespace pism

#endif /* _PAYEARLYCYCLE_H_ */<|MERGE_RESOLUTION|>--- conflicted
+++ resolved
@@ -66,18 +66,6 @@
   mutable std::vector<double> m_cosine_cycle;
 };
 
-<<<<<<< HEAD
-=======
-/*! @brief Mean summer near-surface air temperature. */
-class PA_mean_summer_temp : public Diag<YearlyCycle>
-{
-public:
-  PA_mean_summer_temp(const YearlyCycle *m);
-protected:
-  IceModelVec::Ptr compute_impl() const;
-};
-
->>>>>>> 27678ff7
 } // end of namespace atmosphere
 } // end of namespace pism
 
