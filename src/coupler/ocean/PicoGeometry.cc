--- conflicted
+++ resolved
@@ -24,11 +24,7 @@
 #include "pism/util/pism_utilities.hh"
 
 #include "pism/coupler/util/options.hh"
-<<<<<<< HEAD
 #include "pism/util/Interpolation1D.hh"
-=======
-#include "pism/util/interpolation.hh"
->>>>>>> bb104e5f
 #include "pism/util/Profiling.hh"
 
 namespace pism {
@@ -317,11 +313,7 @@
 
     // identify "floating" areas that are not connected to the open ocean as defined above
     profiling().begin("ocean.lakes.label");
-<<<<<<< HEAD
-    label_components(m_tmp, *m_tmp_p0, true, reachable_from_domain_edge);
-=======
     connected_components::label_isolated(m_tmp, reachable_from_domain_edge);
->>>>>>> bb104e5f
     profiling().end("ocean.lakes.label");
 
     result.copy_from(m_tmp);
@@ -359,11 +351,7 @@
 
     profiling().begin("ocean.ice_rises.label");
     if (exclude_ice_rises) {
-<<<<<<< HEAD
-      label_components(m_tmp, *m_tmp_p0, false, 0);
-=======
       connected_components::label(m_tmp);
->>>>>>> bb104e5f
 
       relabel(AREA_THRESHOLD, m_config->get_number("ocean.pico.maximum_ice_rise_area", "m2"),
               m_tmp);
@@ -418,11 +406,7 @@
     // use "iceberg identification" to label parts *not* connected to the continental ice
     // sheet
     profiling().begin("ocean.continental_shelf_mask.label");
-<<<<<<< HEAD
-    label_components(m_tmp, *m_tmp_p0, true, 2.0);
-=======
     connected_components::label_isolated(m_tmp, 2);
->>>>>>> bb104e5f
     profiling().end("ocean.continental_shelf_mask.label");
 
     // At this point areas with bed > threshold are 1, everything else is zero.
@@ -474,11 +458,7 @@
     }
 
     profiling().begin("ocean.ice_shelf_mask.label");
-<<<<<<< HEAD
-    label_components(m_tmp, *m_tmp_p0, false, 0);
-=======
     connected_components::label(m_tmp);
->>>>>>> bb104e5f
     profiling().end("ocean.ice_shelf_mask.label");
 
     // remove ice rises and lakes
@@ -522,11 +502,7 @@
     }
 
     profiling().begin("ocean.ocean_mask.label");
-<<<<<<< HEAD
-    label_components(m_tmp, *m_tmp_p0, false, 0);
-=======
     connected_components::label(m_tmp);
->>>>>>> bb104e5f
     profiling().end("ocean.ocean_mask.label");
 
     relabel(BY_AREA, 0.0, m_tmp);
