--- conflicted
+++ resolved
@@ -486,13 +486,8 @@
  *
  * Returns the map from the basin index to a set of indexes of neighbors.
  */
-<<<<<<< HEAD
-std::vector<std::set<int> > PicoGeometry::basin_neighbors(const IceModelVec2CellType &cell_type,
-                                                           const IceModelVec2Int &basin_mask) {
-=======
 std::vector<std::set<int> > PicoGeometry::basin_neighbors(const array::CellType1 &cell_type,
                                                            const array::Scalar1 &basin_mask) {
->>>>>>> f6dd13c5
   using mask::ice_free_ocean;
 
   // Allocate the adjacency matrix. This uses twice the amount of storage necessary (the
@@ -642,13 +637,8 @@
 /*!
  * Find all ice shelves s that spread across non-neighboring basins with calving fronts in those basins and add an ice shelf mask number.
  */
-<<<<<<< HEAD
-void PicoGeometry::split_ice_shelves(const IceModelVec2CellType &cell_type,
-                                     const IceModelVec2Int &basin_mask,
-=======
 void PicoGeometry::split_ice_shelves(const array::CellType &cell_type,
                                      const array::Scalar &basin_mask,
->>>>>>> f6dd13c5
                                      const std::vector<std::set<int> > &basin_neighbors,
                                      const std::vector<int> &most_shelf_cells_in_basin,
                                      const std::vector<int> &cfs_in_basins_per_shelf,
@@ -663,11 +653,7 @@
 
   array::AccessScope list{ &cell_type, &basin_mask, &shelf_mask, &m_tmp };
 
-<<<<<<< HEAD
-  for (Points p(*m_grid); p; p.next()) {
-=======
-  for (auto p = m_grid->points(); p; p.next()) {
->>>>>>> f6dd13c5
+  for (auto p = m_grid->points(); p; p.next()) {
     const int i = p.i(), j = p.j();
     if (cell_type.as_int(i, j) == MASK_FLOATING) {
       int basin = basin_mask.as_int(i, j);
