// Copyright (C) 2010, 2011, 2012, 2013, 2014, 2015, 2017, 2018, 2019 Constantine Khroulev
//
// This file is part of PISM.
//
// PISM is free software; you can redistribute it and/or modify it under the
// terms of the GNU General Public License as published by the Free Software
// Foundation; either version 3 of the License, or (at your option) any later
// version.
//
// PISM is distributed in the hope that it will be useful, but WITHOUT ANY
// WARRANTY; without even the implied warranty of MERCHANTABILITY or FITNESS
// FOR A PARTICULAR PURPOSE.  See the GNU General Public License for more
// details.
//
// You should have received a copy of the GNU General Public License
// along with PISM; if not, write to the Free Software
// Foundation, Inc., 51 Franklin St, Fifth Floor, Boston, MA  02110-1301  USA

#include "LingleClark.hh"

#include "pism/util/io/PIO.hh"
#include "pism/util/Time.hh"
#include "pism/util/IceGrid.hh"
#include "pism/util/ConfigInterface.hh"
#include "pism/util/error_handling.hh"
#include "pism/util/Vars.hh"
#include "pism/util/MaxTimestep.hh"
#include "pism/util/pism_utilities.hh"
#include "pism/util/fftw_utilities.hh"
#include "LingleClarkSerial.hh"

namespace pism {
namespace bed {

LingleClark::LingleClark(IceGrid::ConstPtr grid)
  : BedDef(grid),
    m_total_displacement(m_grid, "bed_displacement", WITHOUT_GHOSTS),
    m_relief(m_grid, "bed_relief", WITHOUT_GHOSTS),
    m_load_thickness(grid, "load_thickness", WITHOUT_GHOSTS),
    m_elastic_displacement(grid, "elastic_bed_displacement", WITHOUT_GHOSTS) {

  m_time_name = m_config->get_string("time.dimension_name") + "_lingle_clark";
  m_t_last = m_grid->ctx()->time()->current();
  m_update_interval = m_config->get_number("bed_deformation.lc.update_interval", "seconds");
  m_t_eps = 1.0;

  if (m_update_interval < 1.0) {
    throw RuntimeError::formatted(PISM_ERROR_LOCATION,
                                  "invalid bed_deformation.lc.update_interval = %f seconds",
                                  m_update_interval);
  }

  // A work vector. This storage is used to put thickness change on rank 0 and to get the plate
  // displacement change back.
<<<<<<< HEAD
  m_total_displacement.set_attrs("internal",
                                 "total (viscous and elastic) displacement "
                                 "in the Lingle-Clark bed deformation model",
                                 "meters", "");
=======
  m_bed_displacement.create(m_grid, "bed_displacement", WITHOUT_GHOSTS);
  m_bed_displacement.set_attrs("internal",
                               "total (viscous and elastic) displacement "
                               "in the Lingle-Clark bed deformation model",
                               "meters", "meters", "", 0);
>>>>>>> e783d014

  m_work0 = m_total_displacement.allocate_proc0_copy();

  m_relief.set_attrs("internal",
                     "bed relief relative to the modeled bed displacement",
                     "meters", "meters", "", 0);

  bool use_elastic_model = m_config->get_flag("bed_deformation.lc.elastic_model");

  m_elastic_displacement.set_attrs("model state",
                                   "elastic part of the displacement in the "
                                   "Lingle-Clark bed deformation model; "
                                   "see BuelerLingleBrown", "meters", "");
  m_elastic_displacement0 = m_elastic_displacement.allocate_proc0_copy();

  const int
    Mx = m_grid->Mx(),
    My = m_grid->My(),
    Z  = m_config->get_number("bed_deformation.lc.grid_size_factor"),
    Nx = Z*(Mx - 1) + 1,
    Ny = Z*(My - 1) + 1;

  const double
    Lx = Z * (m_grid->x0() - m_grid->x(0)),
    Ly = Z * (m_grid->y0() - m_grid->y(0));

  m_extended_grid = IceGrid::Shallow(m_grid->ctx(),
                                     Lx, Ly,
                                     m_grid->x0(), m_grid->y0(),
                                     Nx, Ny, CELL_CORNER, NOT_PERIODIC);

<<<<<<< HEAD
  m_viscous_displacement.create(m_extended_grid,
                                "viscous_bed_displacement", WITHOUT_GHOSTS);
  m_viscous_displacement.set_attrs("model state",
                                   "bed displacement in the viscous half-space "
                                   "bed deformation model; "
                                   "see BuelerLingleBrown", "meters", "");
=======
  m_viscous_bed_displacement.create(m_extended_grid,
                                    "viscous_bed_displacement", WITHOUT_GHOSTS);
  m_viscous_bed_displacement.set_attrs("model state",
                                       "bed displacement in the viscous half-space "
                                       "bed deformation model; "
                                       "see BuelerLingleBrown",
                                       "meters", "meters", "", 0);
>>>>>>> e783d014

  // coordinate variables of the extended grid should have different names
  m_viscous_displacement.metadata().get_x().set_name("x_lc");
  m_viscous_displacement.metadata().get_y().set_name("y_lc");

  // do not point to auxiliary coordinates "lon" and "lat".
  m_viscous_displacement.metadata().set_string("coordinates", "");

  m_viscous_displacement0 = m_viscous_displacement.allocate_proc0_copy();

  ParallelSection rank0(m_grid->com);
  try {
    if (m_grid->rank() == 0) {
      m_serial_model.reset(new LingleClarkSerial(m_log, *m_config, use_elastic_model,
                                                 Mx, My,
                                                 m_grid->dx(), m_grid->dy(),
                                                 Nx, Ny));
    }
  } catch (...) {
    rank0.failed();
  }
  rank0.check();
}

LingleClark::~LingleClark() {
  // empty
}

/*!
 * Initialize the model by computing the viscous bed displacement using uplift and the elastic
 * response using ice thickness.
 *
 * Then compute the bed relief as the difference between bed elevation and total bed displacement.
 *
 * This method has to initialize m_viscous_displacement, m_elastic_displacement,
 * m_total_displacement, and m_relief.
 */
void LingleClark::bootstrap_impl(const IceModelVec2S &bed_elevation,
                                 const IceModelVec2S &bed_uplift,
                                 const IceModelVec2S &ice_thickness,
                                 const IceModelVec2S &sea_level_elevation) {
  m_t_last = m_grid->ctx()->time()->current();

  m_topg_last.copy_from(bed_elevation);

  compute_load(bed_elevation, ice_thickness, sea_level_elevation,
               m_load_thickness);

  petsc::Vec::Ptr thickness0 = m_load_thickness.allocate_proc0_copy();

  // initialize the plate displacement
  {
    bed_uplift.put_on_proc0(*m_work0);
    m_load_thickness.put_on_proc0(*thickness0);

    ParallelSection rank0(m_grid->com);
    try {
      if (m_grid->rank() == 0) {
        PetscErrorCode ierr = 0;

        m_serial_model->bootstrap(*thickness0, *m_work0);

        ierr = VecCopy(m_serial_model->total_displacement(), *m_work0);
        PISM_CHK(ierr, "VecCopy");

        ierr = VecCopy(m_serial_model->viscous_displacement(), *m_viscous_displacement0);
        PISM_CHK(ierr, "VecCopy");

        ierr = VecCopy(m_serial_model->elastic_displacement(), *m_elastic_displacement0);
        PISM_CHK(ierr, "VecCopy");
      }
    } catch (...) {
      rank0.failed();
    }
    rank0.check();
  }

  m_viscous_displacement.get_from_proc0(*m_viscous_displacement0);

  m_elastic_displacement.get_from_proc0(*m_elastic_displacement0);

  m_total_displacement.get_from_proc0(*m_work0);

  // compute bed relief
  m_topg.add(-1.0, m_total_displacement, m_relief);
}

/*!
 * Return the load response matrix for the elastic response.
 *
 * This method is used for testing only.
 */
IceModelVec2S::Ptr LingleClark::elastic_load_response_matrix() const {
  IceModelVec2S::Ptr result(new IceModelVec2S(m_extended_grid, "lrm", WITHOUT_GHOSTS));

  int
    Nx = m_extended_grid->Mx(),
    Ny = m_extended_grid->My();

  auto lrm0 = result->allocate_proc0_copy();

  {
    ParallelSection rank0(m_grid->com);
    try {
      if (m_grid->rank() == 0) {
        std::vector<std::complex<double> > array(Nx * Ny);

        m_serial_model->compute_load_response_matrix((fftw_complex*)array.data());

        get_real_part((fftw_complex*)array.data(), 1.0, Nx, Ny, Nx, Ny, 0, 0, *lrm0);
      }
    } catch (...) {
      rank0.failed();
    }
    rank0.check();
  }

  result->get_from_proc0(*lrm0);

  return result;
}

/*! Initialize the Lingle-Clark bed deformation model.
 *
 * Inputs:
 *
 * - bed topography,
 * - ice thickness,
 * - plate displacement (either read from a file or bootstrapped using uplift) and
 *   possibly re-gridded.
 */
void LingleClark::init_impl(const InputOptions &opts, const IceModelVec2S &ice_thickness,
                            const IceModelVec2S &sea_level_elevation) {
  m_log->message(2, "* Initializing the Lingle-Clark bed deformation model...\n");

  if (opts.type == INIT_RESTART or opts.type == INIT_BOOTSTRAP) {
    PIO input_file(m_grid->com, "netcdf3", opts.filename, PISM_READONLY);

    if (input_file.inq_var(m_time_name)) {
      input_file.get_vara_double(m_time_name, {0}, {1}, &m_t_last);
    } else {
      m_t_last = m_grid->ctx()->time()->current();
    }
  } else {
    m_t_last = m_grid->ctx()->time()->current();
  }

  // Initialize bed topography and uplift maps.
  BedDef::init_impl(opts, ice_thickness, sea_level_elevation);

  m_topg_last.copy_from(m_topg);

  if (opts.type == INIT_RESTART) {
    // Set viscous displacement by reading from the input file.
    m_viscous_displacement.read(opts.filename, opts.record);
    // Set elastic displacement by reading from the input file.
    m_elastic_displacement.read(opts.filename, opts.record);
  } else if (opts.type == INIT_BOOTSTRAP) {
    this->bootstrap(m_topg, m_uplift, ice_thickness, sea_level_elevation);
  } else {
    // do nothing
  }

  // Try re-gridding plate_displacement.
  regrid("Lingle-Clark bed deformation model",
         m_viscous_displacement, REGRID_WITHOUT_REGRID_VARS);
  regrid("Lingle-Clark bed deformation model",
         m_elastic_displacement, REGRID_WITHOUT_REGRID_VARS);

  compute_load(m_topg, ice_thickness, sea_level_elevation,
               m_load_thickness);

  // Now that viscous displacement and elastic displacement are finally initialized,
  // put them on rank 0 and initialize the serial model itself.
  {
    m_viscous_displacement.put_on_proc0(*m_viscous_displacement0);
    m_elastic_displacement.put_on_proc0(*m_work0);

    ParallelSection rank0(m_grid->com);
    try {
      if (m_grid->rank() == 0) {  // only processor zero does the work
        PetscErrorCode ierr = 0;

        m_serial_model->init(*m_viscous_displacement0, *m_work0);

        ierr = VecCopy(m_serial_model->total_displacement(), *m_work0);
        PISM_CHK(ierr, "VecCopy");
      }
    } catch (...) {
      rank0.failed();
    }
    rank0.check();
  }

  m_total_displacement.get_from_proc0(*m_work0);

  // compute bed relief
  m_topg.add(-1.0, m_total_displacement, m_relief);
}

MaxTimestep LingleClark::max_timestep_impl(double t) const {

  if (t < m_t_last) {
    throw RuntimeError::formatted(PISM_ERROR_LOCATION,
                                  "time %f is less than the previous time %f",
                                  t, m_t_last);
  }

  // Find the smallest time of the form m_t_last + k * m_update_interval that is greater
  // than t
  double k = ceil((t - m_t_last) / m_update_interval);

  double
    t_next = m_t_last + k * m_update_interval,
    dt_max = t_next - t;

  if (dt_max < m_t_eps) {
    dt_max = m_update_interval;
  }

  return MaxTimestep(dt_max, "bed_def lc");
}

/*!
 * Get total bed displacement on the PISM grid.
 */
const IceModelVec2S& LingleClark::total_displacement() const {
  return m_total_displacement;
}

const IceModelVec2S& LingleClark::viscous_displacement() const {
  return m_viscous_displacement;
}

const IceModelVec2S& LingleClark::elastic_displacement() const {
  return m_elastic_displacement;
}

const IceModelVec2S& LingleClark::relief() const {
  return m_relief;
}

void LingleClark::step(const IceModelVec2S &ice_thickness,
                       const IceModelVec2S &sea_level_elevation,
                       double dt) {

  compute_load(m_topg, ice_thickness, sea_level_elevation,
               m_load_thickness);

  m_load_thickness.put_on_proc0(*m_work0);

  ParallelSection rank0(m_grid->com);
  try {
    if (m_grid->rank() == 0) {  // only processor zero does the step
      PetscErrorCode ierr = 0;

      m_serial_model->step(dt, *m_work0);

      ierr = VecCopy(m_serial_model->total_displacement(), *m_work0);
      PISM_CHK(ierr, "VecCopy");

      ierr = VecCopy(m_serial_model->viscous_displacement(), *m_viscous_displacement0);
      PISM_CHK(ierr, "VecCopy");

      ierr = VecCopy(m_serial_model->elastic_displacement(), *m_elastic_displacement0);
      PISM_CHK(ierr, "VecCopy");
    }
  } catch (...) {
    rank0.failed();
  }
  rank0.check();

  m_viscous_displacement.get_from_proc0(*m_viscous_displacement0);

  m_elastic_displacement.get_from_proc0(*m_elastic_displacement0);

  m_total_displacement.get_from_proc0(*m_work0);

  // Update bed elevation using bed displacement and relief.
  {
    m_total_displacement.add(1.0, m_relief, m_topg);
    // Increment the topg state counter. SIAFD relies on this!
    m_topg.inc_state_counter();
  }

  //! Finally, we need to update bed uplift and topg_last.
  compute_uplift(m_topg, m_topg_last, dt, m_uplift);
  m_topg_last.copy_from(m_topg);
}

//! Update the Lingle-Clark bed deformation model.
void LingleClark::update_impl(const IceModelVec2S &ice_thickness,
                              const IceModelVec2S &sea_level_elevation,
                              double t, double dt) {

  double
    t_next  = m_t_last + m_update_interval,
    t_final = t + dt;

  if (t_final < m_t_last) {
    throw RuntimeError(PISM_ERROR_LOCATION, "cannot go back in time");
  }

  if (std::abs(t_next - t_final) < m_t_eps) { // reached the next update time
    double dt_beddef = t_final - m_t_last;
    step(ice_thickness, sea_level_elevation, dt_beddef);
    m_t_last = t_final;
  }
}

void LingleClark::define_model_state_impl(const PIO &output) const {
  BedDef::define_model_state_impl(output);
  m_viscous_displacement.define(output);
  m_elastic_displacement.define(output);

  if (not output.inq_var(m_time_name)) {
    output.def_var(m_time_name, PISM_DOUBLE, {});

    output.put_att_text(m_time_name, "long_name",
                        "time of the last update of the Lingle-Clark bed deformation model");
    output.put_att_text(m_time_name, "calendar", m_grid->ctx()->time()->calendar());
    output.put_att_text(m_time_name, "units", m_grid->ctx()->time()->CF_units_string());
  }
}

void LingleClark::write_model_state_impl(const PIO &output) const {
  BedDef::write_model_state_impl(output);

  m_viscous_displacement.write(output);
  m_elastic_displacement.write(output);

  output.put_vara_double(m_time_name, {0}, {1}, &m_t_last);
}

DiagnosticList LingleClark::diagnostics_impl() const {
  DiagnosticList result = {
    {"viscous_bed_displacement", Diagnostic::wrap(m_viscous_displacement)},
    {"elastic_bed_displacement", Diagnostic::wrap(m_elastic_displacement)},
  };
  return combine(result, BedDef::diagnostics_impl());
}

} // end of namespace bed
} // end of namespace pism<|MERGE_RESOLUTION|>--- conflicted
+++ resolved
@@ -52,18 +52,10 @@
 
   // A work vector. This storage is used to put thickness change on rank 0 and to get the plate
   // displacement change back.
-<<<<<<< HEAD
   m_total_displacement.set_attrs("internal",
                                  "total (viscous and elastic) displacement "
                                  "in the Lingle-Clark bed deformation model",
-                                 "meters", "");
-=======
-  m_bed_displacement.create(m_grid, "bed_displacement", WITHOUT_GHOSTS);
-  m_bed_displacement.set_attrs("internal",
-                               "total (viscous and elastic) displacement "
-                               "in the Lingle-Clark bed deformation model",
-                               "meters", "meters", "", 0);
->>>>>>> e783d014
+                                 "meters", "meters", "", 0);
 
   m_work0 = m_total_displacement.allocate_proc0_copy();
 
@@ -76,7 +68,7 @@
   m_elastic_displacement.set_attrs("model state",
                                    "elastic part of the displacement in the "
                                    "Lingle-Clark bed deformation model; "
-                                   "see BuelerLingleBrown", "meters", "");
+                                   "see BuelerLingleBrown", "meters", "meters", "", 0);
   m_elastic_displacement0 = m_elastic_displacement.allocate_proc0_copy();
 
   const int
@@ -95,22 +87,13 @@
                                      m_grid->x0(), m_grid->y0(),
                                      Nx, Ny, CELL_CORNER, NOT_PERIODIC);
 
-<<<<<<< HEAD
   m_viscous_displacement.create(m_extended_grid,
                                 "viscous_bed_displacement", WITHOUT_GHOSTS);
   m_viscous_displacement.set_attrs("model state",
                                    "bed displacement in the viscous half-space "
                                    "bed deformation model; "
-                                   "see BuelerLingleBrown", "meters", "");
-=======
-  m_viscous_bed_displacement.create(m_extended_grid,
-                                    "viscous_bed_displacement", WITHOUT_GHOSTS);
-  m_viscous_bed_displacement.set_attrs("model state",
-                                       "bed displacement in the viscous half-space "
-                                       "bed deformation model; "
-                                       "see BuelerLingleBrown",
-                                       "meters", "meters", "", 0);
->>>>>>> e783d014
+                                   "see BuelerLingleBrown",
+                                   "meters", "meters", "", 0);
 
   // coordinate variables of the extended grid should have different names
   m_viscous_displacement.metadata().get_x().set_name("x_lc");
