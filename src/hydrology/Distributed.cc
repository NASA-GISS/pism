// Copyright (C) 2012-2019 PISM Authors
//
// This file is part of PISM.
//
// PISM is free software; you can redistribute it and/or modify it under the
// terms of the GNU General Public License as published by the Free Software
// Foundation; either version 3 of the License, or (at your option) any later
// version.
//
// PISM is distributed in the hope that it will be useful, but WITHOUT ANY
// WARRANTY; without even the implied warranty of MERCHANTABILITY or FITNESS
// FOR A PARTICULAR PURPOSE.  See the GNU General Public License for more
// details.
//
// You should have received a copy of the GNU General Public License
// along with PISM; if not, write to the Free Software
// Foundation, Inc., 51 Franklin St, Fifth Floor, Boston, MA  02110-1301  USA

#include <algorithm>            // std::min, std::max

#include "Distributed.hh"
#include "pism/util/Mask.hh"
#include "pism/util/Vars.hh"
#include "pism/util/error_handling.hh"
#include "pism/util/io/PIO.hh"
#include "pism/util/pism_options.hh"
#include "pism/util/pism_utilities.hh"
#include "pism/util/IceModelVec2CellType.hh"
#include "pism/geometry/Geometry.hh"

namespace pism {
namespace hydrology {

Distributed::Distributed(IceGrid::ConstPtr g)
  : Routing(g),
    m_P(m_grid, "bwp", WITH_GHOSTS, 1),
    m_Pnew(m_grid, "Pnew_internal", WITHOUT_GHOSTS) {

  // additional variables beyond hydrology::Routing
  m_P.set_attrs("model_state",
                "pressure of transportable water in subglacial layer",
<<<<<<< HEAD
                "Pa", "");
  m_P.metadata().set_number("valid_min", 0.0);
=======
                "Pa", "Pa", "", 0);
  m_P.metadata().set_double("valid_min", 0.0);
>>>>>>> e783d014

  m_Pnew.set_attrs("internal",
                   "new transportable subglacial water pressure during update",
<<<<<<< HEAD
                   "Pa", "");
  m_Pnew.metadata().set_number("valid_min", 0.0);
=======
                   "Pa", "Pa", "", 0);
  m_Pnew.metadata().set_double("valid_min", 0.0);
>>>>>>> e783d014
}

Distributed::~Distributed() {
  // empty
}

void Distributed::initialization_message() const {
  m_log->message(2,
                 "* Initializing the distributed, linked-cavities subglacial hydrology model...\n");
}

void Distributed::restart_impl(const PIO &input_file, int record) {
  Routing::restart_impl(input_file, record);

  m_P.read(input_file, record);

  regrid("Hydrology", m_P);
}

void Distributed::bootstrap_impl(const PIO &input_file,
                                 const IceModelVec2S &ice_thickness) {
  Routing::bootstrap_impl(input_file, ice_thickness);

  double bwp_default = m_config->get_number("bootstrapping.defaults.bwp");
  m_P.regrid(input_file, OPTIONAL, bwp_default);

  regrid("Hydrology", m_P);

  bool init_P_from_steady = m_config->get_flag("hydrology.distributed.init_p_from_steady");

  if (init_P_from_steady) { // if so, just overwrite -i or -bootstrap value of P=bwp
    m_log->message(2,
                   "  initializing P from P(W) formula which applies in steady state\n");

    compute_overburden_pressure(ice_thickness, m_Pover);

    IceModelVec2S sliding_speed;
    sliding_speed.create(m_grid, "velbase_mag", WITHOUT_GHOSTS);
    sliding_speed.set_attrs("internal", "basal sliding speed",
                            "m s-1", "m s-1", "", 0);

    std::string filename = m_config->get_string("hydrology.distributed.sliding_speed_file");

    if (filename.empty()) {
      throw RuntimeError::formatted(PISM_ERROR_LOCATION,
                                    "hydrology.distributed.sliding_speed_file is not set");
    }

    sliding_speed.regrid(filename, CRITICAL);

    P_from_W_steady(m_W, m_Pover, sliding_speed,
                    m_P);
  }
}

void Distributed::init_impl(const IceModelVec2S &W_till,
                              const IceModelVec2S &W,
                              const IceModelVec2S &P) {
  Routing::init_impl(W_till, W, P);

  m_P.copy_from(P);
}

void Distributed::define_model_state_impl(const PIO &output) const {
  Routing::define_model_state_impl(output);
  m_P.define(output);
}

void Distributed::write_model_state_impl(const PIO &output) const {
  Routing::write_model_state_impl(output);
  m_P.write(output);
}

std::map<std::string, TSDiagnostic::Ptr> Distributed::ts_diagnostics_impl() const {
  std::map<std::string, TSDiagnostic::Ptr> result = {
    // FIXME: add mass-conservation time-series diagnostics
  };
  return result;
}

//! Copies the P state variable which is the modeled water pressure.
const IceModelVec2S& Distributed::subglacial_water_pressure() const {
  return m_P;
}

//! Check bounds on P and fail with message if not satisfied. Optionally, enforces the
//! upper bound instead of checking it.
/*!
  The bounds are \f$0 \le P \le P_o\f$ where \f$P_o\f$ is the overburden pressure.
*/
void Distributed::check_P_bounds(IceModelVec2S &P,
                                 const IceModelVec2S &P_o,
                                 bool enforce_upper) {

  IceModelVec::AccessList list{&P, &P_o};

  ParallelSection loop(m_grid->com);
  try {
    for (Points p(*m_grid); p; p.next()) {
      const int i = p.i(), j = p.j();

      if (P(i,j) < 0.0) {
        throw RuntimeError::formatted(PISM_ERROR_LOCATION,
                                      "negative subglacial water pressure\n"
                                      "P(%d, %d) = %.6f Pa",
                                      i, j, P(i, j));
      }

      if (enforce_upper) {
        P(i,j) = std::min(P(i,j), P_o(i,j));
      } else if (P(i,j) > P_o(i,j) + 0.001) {
        throw RuntimeError::formatted(PISM_ERROR_LOCATION,
                                      "subglacial water pressure P = %.16f Pa exceeds\n"
                                      "overburden pressure Po = %.16f Pa at (i,j)=(%d,%d)",
                                      P(i, j), P_o(i, j), i, j);
      }
    }
  } catch (...) {
    loop.failed();
  }
  loop.check();

}


//! Compute functional relationship P(W) which applies only in steady state.
/*!
  In steady state in this model, water pressure is determined by a balance of
  cavitation (opening) caused by sliding and creep closure.

  This will be used in initialization when P is otherwise unknown, and
  in verification and/or reporting.  It is not used during time-dependent
  model runs.  To be more complete, \f$P = P(W,P_o,|v_b|)\f$.
*/
void Distributed::P_from_W_steady(const IceModelVec2S &W,
                                  const IceModelVec2S &P_overburden,
                                  const IceModelVec2S &sliding_speed,
                                  IceModelVec2S &result) {

  const double
    ice_softness                   = m_config->get_number("flow_law.isothermal_Glen.ice_softness"),
    creep_closure_coefficient      = m_config->get_number("hydrology.creep_closure_coefficient"),
    cavitation_opening_coefficient = m_config->get_number("hydrology.cavitation_opening_coefficient"),
    Glen_exponent                  = m_config->get_number("stress_balance.sia.Glen_exponent"),
    Wr                             = m_config->get_number("hydrology.roughness_scale");

  const double CC = cavitation_opening_coefficient / (creep_closure_coefficient * ice_softness);

  IceModelVec::AccessList list{&W, &P_overburden, &sliding_speed, &result};

  for (Points p(*m_grid); p; p.next()) {
    const int i = p.i(), j = p.j();

    double sb = pow(CC * sliding_speed(i, j), 1.0 / Glen_exponent);
    if (W(i, j) == 0.0) {
      // see P(W) formula in steady state; note P(W) is continuous (in steady
      // state); these facts imply:
      if (sb > 0.0) {
        // no water + cavitation = underpressure
        result(i, j) = 0.0;
      } else {
        // no water + no cavitation = creep repressurizes = overburden
        result(i, j) = P_overburden(i, j);
      }
    } else {
      double Wratio = std::max(0.0, Wr - W(i, j)) / W(i, j);
      // in cases where steady state is actually possible this will come out positive, but
      // otherwise we should get underpressure P=0, and that is what it yields
      result(i, j) = std::max(0.0, P_overburden(i, j) - sb * pow(Wratio, 1.0 / Glen_exponent));
    }
  } // end of the loop over grid points
}

double Distributed::max_timestep_P_diff(double phi0, double dt_diff_w) const {
  return 2.0 * phi0 * dt_diff_w;
}

void Distributed::update_P(double dt,
                           const IceModelVec2CellType &cell_type,
                           const IceModelVec2S &sliding_speed,
                           const IceModelVec2S &surface_input_rate,
                           const IceModelVec2S &basal_melt_rate,
                           const IceModelVec2S &P_overburden,
                           const IceModelVec2S &Wtill,
                           const IceModelVec2S &Wtill_new,
                           const IceModelVec2S &P,
                           const IceModelVec2S &W,
                           const IceModelVec2Stag &Ws,
                           const IceModelVec2Stag &K,
                           const IceModelVec2Stag &Q,
                           IceModelVec2S &P_new) const {

  const double
    n    = m_config->get_number("stress_balance.sia.Glen_exponent"),
    A    = m_config->get_number("flow_law.isothermal_Glen.ice_softness"),
    c1   = m_config->get_number("hydrology.cavitation_opening_coefficient"),
    c2   = m_config->get_number("hydrology.creep_closure_coefficient"),
    Wr   = m_config->get_number("hydrology.roughness_scale"),
    phi0 = m_config->get_number("hydrology.regularizing_porosity");

  // update Pnew from time step
  const double
    CC  = (m_rg * dt) / phi0,
    wux = 1.0 / (m_dx * m_dx),
    wuy = 1.0 / (m_dy * m_dy);

  IceModelVec::AccessList list{&P, &W, &Wtill, &Wtill_new, &sliding_speed, &Ws,
                               &K, &Q, &surface_input_rate, &basal_melt_rate,
                               &cell_type, &P_overburden, &P_new};

  for (Points p(*m_grid); p; p.next()) {
    const int i = p.i(), j = p.j();

    auto w = W.star(i, j);
    double P_o = P_overburden(i, j);

    if (cell_type.ice_free_land(i, j)) {
      P_new(i, j) = 0.0;
    } else if (cell_type.ocean(i, j)) {
      P_new(i, j) = P_o;
    } else if (w.ij <= 0.0) {
      P_new(i, j) = P_o;
    } else {
      auto q = Q.star(i, j);
      auto k = K.star(i, j);
      auto ws = Ws.star(i, j);

      double
        Open  = c1 * sliding_speed(i, j) * std::max(0.0, Wr - w.ij),
        Close = c2 * A * pow(P_o - P(i, j), n) * w.ij;

      // compute the flux divergence the same way as in update_W()
      const double divadflux = (q.e - q.w) / m_dx + (q.n - q.s) / m_dy;
      const double
        De = m_rg * k.e * ws.e,
        Dw = m_rg * k.w * ws.w,
        Dn = m_rg * k.n * ws.n,
        Ds = m_rg * k.s * ws.s;

      double diffW = (wux * (De * (w.e - w.ij) - Dw * (w.ij - w.w)) +
                      wuy * (Dn * (w.n - w.ij) - Ds * (w.ij - w.s)));

      double divflux = -divadflux + diffW;

      // pressure update equation
      double Wtill_change = Wtill_new(i, j) - Wtill(i, j);
      double total_input = surface_input_rate(i, j) + basal_melt_rate(i, j);
      double ZZ = Close - Open + total_input - Wtill_change / dt;

      P_new(i, j) = P(i, j) + CC * (divflux + ZZ);

      // projection to enforce  0 <= P <= P_o
      P_new(i, j) = clip(P_new(i, j), 0.0, P_o);
    }
  } // end of the loop over grid points
}


//! Update the model state variables W,P by running the subglacial hydrology model.
/*!
  Runs the hydrology model from time t to time t + dt.  Here [t,dt]
  is generally on the order of months to years.  This hydrology model will take its
  own shorter time steps, perhaps hours to weeks.
*/
void Distributed::update_impl(double t, double dt, const Inputs& inputs) {

  ice_bottom_surface(*inputs.geometry, m_bottom_surface);

  double
    ht  = t,
    hdt = 0.0;

  const double
    t_final = t + dt,
    dt_max  = m_config->get_number("hydrology.maximum_time_step", "seconds"),
    phi0    = m_config->get_number("hydrology.regularizing_porosity");

  m_Qstag_average.set(0.0);

  // make sure W,P have valid ghosts before starting hydrology steps
  m_W.update_ghosts();
  m_P.update_ghosts();

#if (Pism_DEBUG==1)
  double tillwat_max = m_config->get_number("hydrology.tillwat_max");
#endif

  unsigned int step_counter = 0;
  for (; ht < t_final; ht += hdt) {
    step_counter++;

#if (Pism_DEBUG==1)
    double huge_number = 1e6;
    check_bounds(m_W, huge_number);
    check_bounds(m_Wtill, tillwat_max);
#endif

    // note that ice dynamics can change overburden pressure, so we can only check P
    // bounds if thk has not changed; if thk could have just changed, such as in the first
    // time through the current loop, we enforce them
    bool enforce_upper = (step_counter == 1);
    check_P_bounds(m_P, m_Pover, enforce_upper);

    water_thickness_staggered(m_W,
                              inputs.geometry->cell_type,
                              m_Wstag);

    double maxKW = 0.0;
    compute_conductivity(m_Wstag,
                         subglacial_water_pressure(),
                         m_bottom_surface,
                         m_Kstag, maxKW);

    compute_velocity(m_Wstag,
                     subglacial_water_pressure(),
                     m_bottom_surface,
                     m_Kstag,
                     inputs.no_model_mask,
                     m_Vstag);

    // to get Q, W needs valid ghosts
    advective_fluxes(m_Vstag, m_W, m_Qstag);

    m_Qstag_average.add(hdt, m_Qstag);

    {
      const double
        dt_cfl    = max_timestep_W_cfl(),
        dt_diff_w = max_timestep_W_diff(maxKW),
        dt_diff_p = max_timestep_P_diff(phi0, dt_diff_w);

      hdt = std::min(t_final - ht, dt_max);
      hdt = std::min(hdt, dt_cfl);
      hdt = std::min(hdt, dt_diff_w);
      hdt = std::min(hdt, dt_diff_p);
    }

    m_log->message(3, "  hydrology step %05d, dt = %f s\n", step_counter, hdt);

    // update Wtillnew from Wtill and input_rate
    update_Wtill(hdt,
                 m_Wtill,
                 m_surface_input_rate,
                 m_basal_melt_rate,
                 m_Wtillnew);
    // remove water in ice-free areas and account for changes
    enforce_bounds(inputs.geometry->cell_type,
                   inputs.no_model_mask,
                   0.0,        // do not limit maximum thickness
                   m_Wtillnew,
                   m_grounded_margin_change,
                   m_grounding_line_change,
                   m_conservation_error_change,
                   m_no_model_mask_change);

    update_P(hdt,
             inputs.geometry->cell_type,
             *inputs.ice_sliding_speed,
             m_surface_input_rate,
             m_basal_melt_rate,
             m_Pover,
             m_Wtill, m_Wtillnew,
             subglacial_water_pressure(),
             m_W, m_Wstag,
             m_Kstag, m_Qstag,
             m_Pnew);

    // update Wnew from W, Wtill, Wtillnew, Wstag, Q, input_rate
    update_W(hdt,
             m_surface_input_rate,
             m_basal_melt_rate,
             m_W, m_Wstag,
             m_Wtill, m_Wtillnew,
             m_Kstag, m_Qstag,
             m_Wnew);
    // remove water in ice-free areas and account for changes
    enforce_bounds(inputs.geometry->cell_type,
                   inputs.no_model_mask,
                   0.0, // do  not limit maximum thickness
                   m_Wnew,
                   m_grounded_margin_change,
                   m_grounding_line_change,
                   m_conservation_error_change,
                   m_no_model_mask_change);

    // transfer new into old
    m_W.copy_from(m_Wnew);
    m_Wtill.copy_from(m_Wtillnew);
    m_P.copy_from(m_Pnew);
  } // end of the time-stepping loop

  staggered_to_regular(inputs.geometry->cell_type, m_Qstag_average,
                       m_config->get_boolean("hydrology.routing.include_floating_ice"),
                       m_Q);
  m_Q.scale(1.0 / dt);

  m_log->message(2,
                 "  took %d hydrology sub-steps with average dt = %.6f years (%.6f s)\n",
                 step_counter,
                 units::convert(m_sys, dt/step_counter, "seconds", "years"),
                 dt/step_counter);
}

} // end of namespace hydrology
} // end of namespace pism<|MERGE_RESOLUTION|>--- conflicted
+++ resolved
@@ -39,23 +39,13 @@
   // additional variables beyond hydrology::Routing
   m_P.set_attrs("model_state",
                 "pressure of transportable water in subglacial layer",
-<<<<<<< HEAD
-                "Pa", "");
+                "Pa", "Pa", "", 0);
   m_P.metadata().set_number("valid_min", 0.0);
-=======
-                "Pa", "Pa", "", 0);
-  m_P.metadata().set_double("valid_min", 0.0);
->>>>>>> e783d014
 
   m_Pnew.set_attrs("internal",
                    "new transportable subglacial water pressure during update",
-<<<<<<< HEAD
-                   "Pa", "");
+                   "Pa", "Pa", "", 0);
   m_Pnew.metadata().set_number("valid_min", 0.0);
-=======
-                   "Pa", "Pa", "", 0);
-  m_Pnew.metadata().set_double("valid_min", 0.0);
->>>>>>> e783d014
 }
 
 Distributed::~Distributed() {
@@ -92,8 +82,7 @@
 
     compute_overburden_pressure(ice_thickness, m_Pover);
 
-    IceModelVec2S sliding_speed;
-    sliding_speed.create(m_grid, "velbase_mag", WITHOUT_GHOSTS);
+    IceModelVec2S sliding_speed(m_grid, "velbase_mag", WITHOUT_GHOSTS);
     sliding_speed.set_attrs("internal", "basal sliding speed",
                             "m s-1", "m s-1", "", 0);
 
@@ -448,7 +437,7 @@
   } // end of the time-stepping loop
 
   staggered_to_regular(inputs.geometry->cell_type, m_Qstag_average,
-                       m_config->get_boolean("hydrology.routing.include_floating_ice"),
+                       m_config->get_flag("hydrology.routing.include_floating_ice"),
                        m_Q);
   m_Q.scale(1.0 / dt);
 
