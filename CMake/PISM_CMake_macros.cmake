# This file contains CMake macros used in the root CMakeLists.txt

# Set CMake variables to enable rpath
macro(pism_use_rpath)
  ## Use full RPATH, with this setting Pism libraries cannot be moved after installation
  ## but the correct libraries will always be found regardless of LD_LIBRARY_PATH
  ## in use, i.e. don't skip the full RPATH for the build tree
  set (CMAKE_SKIP_BUILD_RPATH FALSE)
  # when building, don't use the install RPATH already
  # (but later on when installing)
  set (CMAKE_BUILD_WITH_INSTALL_RPATH FALSE)
  # the RPATH to be used when installing
  set (CMAKE_INSTALL_RPATH "${CMAKE_INSTALL_PREFIX}/${Pism_LIB_DIR}")
  # add the automatically determined parts of the RPATH
  # which point to directories outside the build tree to the install RPATH
  set (CMAKE_INSTALL_RPATH_USE_LINK_PATH TRUE)

  # Mac OS X install_name fix:
  set (CMAKE_MACOSX_RPATH 1)
  set (CMAKE_INSTALL_NAME_DIR "${CMAKE_INSTALL_PREFIX}/${Pism_LIB_DIR}")
endmacro(pism_use_rpath)

# Set CMake variables to disable rpath
macro(pism_dont_use_rpath)
  set (CMAKE_SKIP_BUILD_RPATH TRUE)
  set (CMAKE_BUILD_WITH_INSTALL_RPATH TRUE)
  set (CMAKE_INSTALL_RPATH "${CMAKE_INSTALL_PREFIX}/${Pism_LIB_DIR}")
  set (CMAKE_INSTALL_RPATH_USE_LINK_PATH FALSE)
endmacro(pism_dont_use_rpath)

# Set CMake variables to ensure that everything is static
macro(pism_strictly_static)

  if (BUILD_SHARED_LIBS)
    message(FATAL_ERROR "Please set BUILD_SHARED_LIBS to OFF.")
  endif()

  set (CMAKE_SKIP_RPATH ON CACHE BOOL "Disable RPATH completely")
  set (CMAKE_FIND_LIBRARY_SUFFIXES .a)

  set (CMAKE_SHARED_LIBRARY_LINK_C_FLAGS "") # get rid of -rdynamic
  set (CMAKE_SHARED_LIBRARY_LINK_CXX_FLAGS "") # ditto

  set_property(GLOBAL PROPERTY LINK_SEARCH_END_STATIC 1)
  set(CMAKE_EXE_LINK_DYNAMIC_C_FLAGS)       # remove -Wl,-Bdynamic
  set(CMAKE_EXE_LINK_DYNAMIC_CXX_FLAGS)

  pism_dont_use_rpath()
endmacro(pism_strictly_static)

# Set the revision tag if PISM was checked out using Git.
macro(pism_set_revision_tag_git)
  if (NOT Pism_VERSION)
    if (EXISTS ${Pism_SOURCE_DIR}/.git)
      find_program (GIT_EXECUTABLE git DOC "Git executable")
      mark_as_advanced(GIT_EXECUTABLE)
      if (${Pism_BRANCH} MATCHES "stable")
        execute_process (COMMAND ${GIT_EXECUTABLE} describe --always --match v?.?*
          WORKING_DIRECTORY ${Pism_SOURCE_DIR}
          OUTPUT_VARIABLE Pism_VERSION
          OUTPUT_STRIP_TRAILING_WHITESPACE)
      else()
        execute_process (COMMAND ${GIT_EXECUTABLE} rev-parse --short HEAD
          WORKING_DIRECTORY ${Pism_SOURCE_DIR}
          OUTPUT_VARIABLE Pism_VERSION
          OUTPUT_STRIP_TRAILING_WHITESPACE)
      endif()
      execute_process (COMMAND ${GIT_EXECUTABLE} --no-pager log -1 "--pretty=format:committed by %an on %ci"
        WORKING_DIRECTORY ${Pism_SOURCE_DIR}
        OUTPUT_VARIABLE Pism_COMMIT_INFO
        OUTPUT_STRIP_TRAILING_WHITESPACE)
      set(Pism_VERSION "${Pism_VERSION} ${Pism_COMMIT_INFO}")
    endif (EXISTS ${Pism_SOURCE_DIR}/.git)
  endif(NOT Pism_VERSION)
endmacro(pism_set_revision_tag_git)

# Set the PISM revision tag
macro(pism_set_revision_tag)
  # Git
  pism_set_revision_tag_git()

  # Otherwise...
  if (NOT Pism_VERSION)
    set (Pism_VERSION "v2.0.7")
  endif (NOT Pism_VERSION)

  set (Pism_REVISION_TAG "${Pism_BRANCH} ${Pism_VERSION}")

  message(STATUS "Configuring PISM version '${Pism_REVISION_TAG}'")
endmacro(pism_set_revision_tag)

macro(pism_set_install_prefix)
  # Allow setting a custom install prefix using the PISM_INSTALL_PREFIX environment variable.
  string (LENGTH "$ENV{PISM_INSTALL_PREFIX}" INSTALL_PREFIX_LENGTH)
  if (INSTALL_PREFIX_LENGTH)
    set (CMAKE_INSTALL_PREFIX $ENV{PISM_INSTALL_PREFIX} CACHE PATH "PISM install prefix" FORCE)
    message (STATUS "Setting PISM install prefix to ${CMAKE_INSTALL_PREFIX}.")
  endif()

  # Define the directory structure.
  set (Pism_BIN_DIR "bin")
  set (Pism_LIB_DIR "lib")
  set (Pism_SHARE_DIR "share/pism")
  set (Pism_DOC_DIR "share/doc/pism")
endmacro()

# Set pedantic compiler flags
macro(pism_set_pedantic_flags)
  set (DEFAULT_PEDANTIC_FLAGS "-pedantic -Wall -Wextra -Wno-cast-qual -Wundef -Wshadow -Wpointer-arith -Wno-cast-align -Wwrite-strings -Wno-conversion -Wsign-compare -Wno-redundant-decls -Wno-inline -Wno-long-long -Wmissing-format-attribute -Wpacked -Wdisabled-optimization -Wmultichar -Wformat-nonliteral -Wformat-security -Wformat-y2k -Wendif-labels -Winvalid-pch -Wmissing-field-initializers -Wvariadic-macros -Wstrict-aliasing -Wno-unknown-pragmas -Wno-system-headers")
  set (DEFAULT_PEDANTIC_CFLAGS "${DEFAULT_PEDANTIC_FLAGS} -std=c99")
  set (DEFAULT_PEDANTIC_CXXFLAGS "${DEFAULT_PEDANTIC_FLAGS} -Woverloaded-virtual")
  set (PEDANTIC_CFLAGS ${DEFAULT_PEDANTIC_CFLAGS} CACHE STRING "Compiler flags to enable pedantic warnings")
  set (PEDANTIC_CXXFLAGS ${DEFAULT_PEDANTIC_CXXFLAGS} CACHE STRING "Compiler flags to enable pedantic warnings for C++")
  mark_as_advanced (PEDANTIC_CFLAGS PEDANTIC_CXXFLAGS)
  set (CMAKE_C_FLAGS_DEBUG "-g ${PEDANTIC_CFLAGS}")
  set (CMAKE_CXX_FLAGS_DEBUG "-g ${PEDANTIC_CXXFLAGS}")
endmacro(pism_set_pedantic_flags)

# Make sure that we don't create .petscrc in $HOME, because this would affect
# all PISM runs by the current user.
macro(pism_check_build_dir_location)
  if (DEFINED ENV{HOME})
    # Don't assume that HOME env var is set.
    file (TO_CMAKE_PATH $ENV{HOME} home_dir)
    file (TO_CMAKE_PATH ${PROJECT_BINARY_DIR} build_dir)

    if (${home_dir} STREQUAL ${build_dir})
      message (FATAL_ERROR
        "\n"
        "The build directory is the same as your $HOME!\n"
        "Buiding PISM here would result in a big mess. "
        "Please create a special build directory and run cmake from there.\n")
    endif()
  endif()
endmacro()

function(pism_find_library PREFIX SPEC)
  # Find a library using pkgconfig
  find_package(PkgConfig REQUIRED)
  pkg_search_module(${PREFIX} REQUIRED IMPORTED_TARGET ${SPEC})
  if (${${PREFIX}_FOUND})
    message(STATUS "Found ${PREFIX}: ${${PREFIX}_PREFIX} (found version \"${${PREFIX}_VERSION}\")")
  endif()
endfunction()

macro(pism_find_petsc)
  # Add PETSc directories to CMAKE_PREFIX_PATH (the first on for the
  # "in place" build, the second for the "prefix" build):
  list(APPEND CMAKE_PREFIX_PATH "$ENV{PETSC_DIR}/$ENV{PETSC_ARCH}")
  list(APPEND CMAKE_PREFIX_PATH "$ENV{PETSC_DIR}")

  message(STATUS
    "Looking for PETSc (PETSC_DIR='$ENV{PETSC_DIR}', PETSC_ARCH='$ENV{PETSC_ARCH}')...")

  pism_find_library(PETSC "PETSc>=3.7.0")
endmacro()

macro(pism_find_prerequisites)

  pism_find_petsc()

  # MPI
  #
  # Note: PISM does not use the MPI's C++ API, but Open MPI may require linking to its
  # library
  find_package (MPI REQUIRED COMPONENTS C CXX)

  # Other required libraries
  find_package (UDUNITS2 REQUIRED)
  find_package (GSL REQUIRED)
  find_package (NetCDF REQUIRED)
  find_package (FFTW REQUIRED)
  find_package (HDF5 COMPONENTS C HL)

  # Optional libraries
  if (Pism_USE_PNETCDF)
    find_package (PNetCDF REQUIRED)
  endif()

  if (Pism_USE_PROJ)
    find_package (PROJ REQUIRED)
  endif()

  if (Pism_USE_PIO)
    find_package (ParallelIO REQUIRED)
  endif()

  if (Pism_USE_PARALLEL_NETCDF4)
    # Try to find netcdf_par.h. We assume that NetCDF was compiled with
    # parallel I/O if this header is present.
    find_file(NETCDF_PAR_H netcdf_par.h HINTS ${NETCDF_INCLUDES} NO_DEFAULT_PATH)

    # Set default values for build options
    if (NOT NETCDF_PAR_H)
      message(FATAL_ERROR
        "Selected NetCDF library (include: ${NETCDF_INCLUDES}, lib: ${NETCDF_LIBRARIES}) does not support parallel I/O.")
    endif()
  endif()

  if (Pism_USE_JANSSON)
    find_package(Jansson REQUIRED)

    if (NOT JANSSON_FOUND)
      set(pism_jansson_dir ${Pism_BINARY_DIR}/jansson)
      include(ExternalProject)
      ExternalProject_Add(pism_jansson
        GIT_REPOSITORY https://github.com/akheron/jansson.git
        GIT_TAG 2.7
        TIMEOUT 10
        PREFIX ${Pism_BINARY_DIR} # install with PISM
        INSTALL_DIR ${pism_jansson_dir}
        CMAKE_ARGS -DJANSSON_BUILD_DOCS=OFF -DCMAKE_INSTALL_PREFIX=${pism_jansson_dir}
        LOG_DOWNLOAD ON
        LOG_BUILD ON
        LOG_CONFIGURE ON
        )
      set(JANSSON_INCLUDE_DIRS ${pism_jansson_dir}/include CACHE STRING "Jansson include directory" FORCE)
      set(JANSSON_LIBRARIES "-L${pism_jansson_dir}/lib -ljansson" CACHE STRING "Jansson library" FORCE)
      set(Pism_BUILD_JANSSON ON CACHE BOOL "ON if we are using our own Jansson build." FORCE)
      message(WARNING "
Jansson was not found.
We will try to download and build it automatically. If it does not work, please install it manually and try again.
")
    endif()
  endif()

endmacro()

macro(pism_set_dependencies)

  # Set include and library directories for *required* libraries.
  #
  # Note: PISM does not use HDF5 directly, but we still need to be able to include hdf5.h
  # to record its version.
  include_directories (BEFORE SYSTEM
<<<<<<< HEAD
    ${PETSC_INCLUDES}
=======
    ${PETSC_INCLUDE_DIRS}
>>>>>>> f6dd13c5
    ${FFTW_INCLUDES}
    ${GSL_INCLUDE_DIRS}
    ${UDUNITS2_INCLUDES}
    ${HDF5_INCLUDE_DIRS}
    ${NETCDF_INCLUDES}
    ${MPI_C_INCLUDE_PATH}
  )

  # Use option values to set compiler and linker flags
  set (Pism_EXTERNAL_LIBS "")

  # required libraries
  list (APPEND Pism_EXTERNAL_LIBS
    PkgConfig::PETSC
    ${UDUNITS2_LIBRARIES}
    ${FFTW_LIBRARIES}
    ${GSL_LIBRARIES}
    ${NETCDF_LIBRARIES}
    ${MPI_C_LIBRARIES}
    ${MPI_CXX_LIBRARIES}
    ${HDF5_LIBRARIES}
    ${HDF5_HL_LIBRARIES}
  )

  # optional libraries
  if (Pism_USE_JANSSON)
    include_directories (${JANSSON_INCLUDE_DIRS})
    list (APPEND Pism_EXTERNAL_LIBS ${JANSSON_LIBRARIES})
  endif()

  if (Pism_USE_PROJ)
    include_directories (${PROJ_INCLUDES})
    list (APPEND Pism_EXTERNAL_LIBS ${PROJ_LIBRARIES})
  endif()

  if (Pism_USE_PIO)
    include_directories (${ParallelIO_INCLUDES})
    list (APPEND Pism_EXTERNAL_LIBS ${ParallelIO_LIBRARIES})
  endif()

  if (Pism_USE_PNETCDF)
    include_directories (${PNETCDF_INCLUDES})
    list (APPEND Pism_EXTERNAL_LIBS ${PNETCDF_LIBRARIES})
  endif()

  # Hide distracting CMake variables
  mark_as_advanced(file_cmd MPI_LIBRARY MPI_EXTRA_LIBRARY
    HDF5_C_LIBRARY_dl HDF5_C_LIBRARY_hdf5 HDF5_C_LIBRARY_hdf5_hl HDF5_C_LIBRARY_m HDF5_C_LIBRARY_z
    CMAKE_OSX_ARCHITECTURES CMAKE_OSX_DEPLOYMENT_TARGET CMAKE_OSX_SYSROOT
    MAKE_EXECUTABLE HDF5_DIR NETCDF_PAR_H)

endmacro()

macro (pism_petsc_get_variable name var)
  set (pism_petsc_config_makefile "${PROJECT_BINARY_DIR}/Makefile.pism_petsc")
  file (WRITE "${pism_petsc_config_makefile}"
"## This file was autogenerated by PISM_CMake_macros.cmake
# PETSC_DIR  = ${PETSC_DIR}
# PETSC_ARCH = ${PETSC_ARCH}
include ${petsc_conf_rules}
include ${petsc_conf_variables}
show :
\t-@echo -n \${\${VARIABLE}}
")
  set (${var} "NOTFOUND" CACHE INTERNAL "Cleared" FORCE)
  execute_process (COMMAND ${MAKE_EXECUTABLE} --no-print-directory -f ${pism_petsc_config_makefile} show VARIABLE=${name}
    OUTPUT_VARIABLE ${var}
    RESULT_VARIABLE petsc_return)
  string(CONFIGURE "\${${var}}" ${var} ESCAPE_QUOTES)
  file (REMOVE ${pism_petsc_config_makefile})
endmacro (pism_petsc_get_variable)

# Make sure that PetscScalar is double and not complex.
macro(pism_check_petsc_scalar_type)
  pism_petsc_get_variable("PETSC_SCALAR" PISM_PETSC_SCALAR)

  if (${PISM_PETSC_SCALAR} MATCHES "complex")
    message(FATAL_ERROR
      "PETSc configured with --with-scalar-type=complex cannot be used to build PISM.")
  endif()
endmacro()

# Create a list of subdirectories.
# See https://stackoverflow.com/questions/7787823/cmake-how-to-get-the-name-of-all-subdirectories-of-a-directory
MACRO(SUBDIRLIST result curdir)
  FILE(GLOB children RELATIVE ${curdir} ${curdir}/*)
  SET(dirlist "")
  FOREACH(child ${children})
    IF(IS_DIRECTORY ${curdir}/${child})
      LIST(APPEND dirlist ${child})
    ENDIF()
  ENDFOREACH()
  SET(${result} ${dirlist})
ENDMACRO()<|MERGE_RESOLUTION|>--- conflicted
+++ resolved
@@ -233,11 +233,7 @@
   # Note: PISM does not use HDF5 directly, but we still need to be able to include hdf5.h
   # to record its version.
   include_directories (BEFORE SYSTEM
-<<<<<<< HEAD
-    ${PETSC_INCLUDES}
-=======
     ${PETSC_INCLUDE_DIRS}
->>>>>>> f6dd13c5
     ${FFTW_INCLUDES}
     ${GSL_INCLUDE_DIRS}
     ${UDUNITS2_INCLUDES}
